import { Component, OnInit, ElementRef, ViewChild, AfterViewInit, OnDestroy } from '@angular/core';
import { CommonModule } from '@angular/common';
import { RouterLink } from '@angular/router';  // Add RouterLink import
import { DesignService, Design } from '../services/design.service';
<<<<<<< HEAD
import { VisualizationService } from '../services/visualization.service'; // Remove the FpgaLayout import
import { FormsModule } from '@angular/forms';
import { COMPONENT_CONFIGS } from '../models/component-config.model'; // Add these imports
=======
import { DesignListComponent } from './components/sidebar/design-list/design-list.component';
import { ControlsComponent } from './components/sidebar/controls/controls.component';
// Import the D3 visualization component instead of json-viewer
import { D3VisualizationComponent } from './components/visualization/d3-visualization/d3-visualization.component';
import { FpgaHeaderComponent } from './components/visualization/fpga-header/fpga-header.component';
// Import the event interface from the design-list component
import { DesignDescriptionEvent } from './components/sidebar/design-list/design-list.component';
>>>>>>> 19a73d03

// First, let's define a proper interface for the design structure
// Add these interfaces at the top of your file, outside the component class
interface FpgaDesign {
  type: string;
  name: string;
  cells: FpgaDesignCell[];
  external_wires: FpgaDesignExternalWire[];
  interconnects: FpgaDesignInterconnect[];
}

interface FpgaDesignCell {
  name: string;
  type: string;
  connections: Record<string, string>;
  initial_state?: string;
  // Add these properties to support LUT and other component types
  mask?: string;         // For LUT truth table
  K?: number;            // For LUT number of inputs
  properties?: any;      // For additional component properties
}

interface FpgaDesignExternalWire {
  name: string;
  type: string;
}

interface FpgaDesignInterconnect {
  name: string;
  connections: {
    input: string;
    output: string;
  };
  propagation_delay?: number;
}

// Add these visualization model interfaces
interface FpgaCell {
  id: string;
  name: string;
  type: string;
  x: number;
  y: number;
  width: number;
  height: number;
  connections: Record<string, string>;
  initialState?: string;
  properties?: any;
  connectionPoints?: Record<string, {x: number, y: number}>;
}

interface ExternalWire {
  id: string;
  name: string;
  type: string;
  x: number;
  y: number;
  width: number;
  height: number;
  connectionPoints?: Record<string, {x: number, y: number}>;
}

interface Interconnect {
  id: string;
  name: string;
  sourceId: string;
  sourcePort: string;
  targetId: string;
  targetPort: string;
  points: Point[];
  delay: number;
  animationProgress?: number;
  lastSignalState?: string;
}

interface Point {
  x: number;
  y: number;
}

interface FpgaLayout {
  cells: FpgaCell[];
  externalWires: ExternalWire[];
  interconnects: Interconnect[];
  dimensions: { width: number; height: number };
}

/**
 * FpgaVisualizationComponent - Responsible for rendering and simulating FPGA designs
 * 
 * This component handles:
 * 1. Loading and selecting designs from the DesignService
 * 2. Rendering the FPGA layout on HTML5 canvas
 * 3. Running clock-based simulations of the digital circuit
 * 4. User interactions like panning, zooming, and selecting components
 */
@Component({
  selector: 'app-fpga-visualization',
  standalone: true,
<<<<<<< HEAD
  imports: [RouterLink, CommonModule, FormsModule],  // Add RouterLink to imports
=======
  imports: [
    RouterLink, 
    CommonModule,
    DesignListComponent,
    ControlsComponent,
    D3VisualizationComponent, // Use D3VisualizationComponent instead of JsonViewerComponent
    FpgaHeaderComponent
  ],
>>>>>>> 19a73d03
  templateUrl: './fpga-visualization.component.html',
  styleUrls: ['./fpga-visualization.component.css']
})
<<<<<<< HEAD
export class FpgaVisualizationComponent implements OnInit, AfterViewInit, OnDestroy {
  title = 'FPGA Visualization';
  isRunning = false;
  isPaused = false;
  speed = 1;
  currentExample = '';
=======
export class FpgaVisualizationComponent implements OnInit {
  title = 'FPGA Visualization Platform';
  
  // Design selection
>>>>>>> 19a73d03
  designs: Design[] = [];
  currentDesign: string | null = null; // Changed to string ID, not Design object
  expandedDesignId: string | null = null;
  
  // Visualization properties
  /** Canvas reference for rendering */
  @ViewChild('visualCanvas') visualCanvas!: ElementRef<HTMLCanvasElement>;
  @ViewChild('labelsOverlay') labelsOverlay!: ElementRef<HTMLDivElement>;
  @ViewChild('canvasContainer') canvasContainer!: ElementRef<HTMLDivElement>;
  
  layout: FpgaLayout | null = null;
  canvasWidth = 800;
  canvasHeight = 600;
  canvasScale = 1;
  isDragging = false;
  dragStartX = 0;
  dragStartY = 0;
  viewOffsetX = 0;
  viewOffsetY = 0;
  highlightedCell: string | null = null;
  highlightedInterconnect: string | null = null; // Add property to track hovered interconnect
  showCellDetails = false;
  selectedCellDetails: any = null;
  
  // Simulation state
  simulationStates: Map<string, string> = new Map();
  clockState = '0';
  clockFrequency = 1000000; // 1 MHz
  
  // Add a requestAnimationFrame-based rendering system
  private animationFrameId: number | null = null;

<<<<<<< HEAD
  animating = false; // Add these properties to FpgaVisualizationComponent
  signalAnimations: Map<string, number> = new Map(); // Track signal animations
  lastTimestamp = 0;

  // Add this property to track timing display positions
  private timeDisplayPositions: {x: number, y: number, width: number, height: number}[] = [];
  
  // Add properties for managing timing labels
  private timingLabels: HTMLElement[] = [];
  
  // Add isFullScreen property
  isFullScreen = false;
  previousDimensions = { width: 0, height: 0 };

  constructor(
    private designService: DesignService,
    private visualizationService: VisualizationService
  ) {}
=======
  // Simulation state
  isRunning = false;
  isPaused = false;
  speed = 1;  // Slow factor (1x) for signal propagation
  clockFrequency = 1; // Default 1 Hz (middle of log scale)
  
  // Visualization options
  layoutType: 'grid' | 'force' | 'hierarchical' = 'grid';
  darkMode = false;
  
  constructor(private designService: DesignService) {}
>>>>>>> 19a73d03

  ngOnInit() {
    // Load designs from service
    this.designService.getDesigns().subscribe(designs => {
      this.designs = designs;
    });
  }
<<<<<<< HEAD
  
  ngAfterViewInit(): void {
    // Initialize canvas when view is ready
    this.setupCanvas();
    
    // Add fullscreen change event listener
    document.addEventListener('fullscreenchange', this.handleFullscreenChange.bind(this));
  }
  
  ngOnDestroy(): void {
    if (this.animationFrameId) {
      cancelAnimationFrame(this.animationFrameId);
    }
    
    // Clean up the global event listener
    window.removeEventListener('mouseup', this.handleMouseUp.bind(this));
    
    // Remove fullscreen change event listener
    document.removeEventListener('fullscreenchange', this.handleFullscreenChange.bind(this));
    
    // Clean up any timing labels
    this.clearTimingLabels();
  }
  
  setupCanvas(): void {
    if (!this.visualCanvas) return;
    
    const canvas = this.visualCanvas.nativeElement;
    canvas.width = this.canvasWidth;
    canvas.height = this.canvasHeight;
    
    // Add event listeners for mouse interactions
    canvas.addEventListener('mousedown', this.handleMouseDown.bind(this));
    canvas.addEventListener('mousemove', this.handleMouseMove.bind(this));
    
    // Attach mouseup to window instead of canvas to handle releases outside canvas area
    window.addEventListener('mouseup', this.handleMouseUp.bind(this));
    
    canvas.addEventListener('wheel', this.handleMouseWheel.bind(this));
    canvas.addEventListener('click', this.handleCanvasClick.bind(this));
    
    // Add window resize handler
    window.addEventListener('resize', this.handleWindowResize.bind(this));
    
    // Initial render with empty state
    this.renderFPGA();
  }
  
  selectExample(designId: string): void {
    const design = this.designs.find(d => d.id === designId);
    if (design) {
      this.selectedDesign = design;
      this.currentExample = designId;
      this.isRunning = false;
      this.isPaused = false;
      
      // Reset simulation state
      this.simulationStates.clear();
      this.clockState = '0';
      
      // Reset view position
      this.viewOffsetX = 0;
      this.viewOffsetY = 0;
      this.canvasScale = 1;
      
      if (design.jsonContent) {
        console.log('Loading design:', design.name);
        
        try {
          // Make sure jsonContent is properly parsed
          let parsedContent: FpgaDesign;
          
          if (typeof design.jsonContent === 'string') {
            parsedContent = JSON.parse(design.jsonContent) as FpgaDesign;
          } else {
            parsedContent = design.jsonContent as FpgaDesign;
          }
          
          // Log the design structure to help with debugging
          console.log('Design structure:', parsedContent);
          
          this.layout = this.visualizationService.generateLayout(parsedContent);
          
          // Update canvas dimensions based on layout
          this.canvasWidth = Math.max(800, this.layout.dimensions.width);
          this.canvasHeight = Math.max(600, this.layout.dimensions.height);
          
          if (this.visualCanvas) {
            const canvas = this.visualCanvas.nativeElement;
            canvas.width = this.canvasWidth;
            canvas.height = this.canvasHeight;
          }
          
          // Initialize states from the parsed design 
          this.initializeSimulationState(parsedContent);
          
          // Render the design
          this.renderFPGA();
        } catch (error) {
          console.error('Error parsing design:', error);
          alert('Failed to parse design. Check console for details.');
        }
      }
    }
  }
  
  playSimulation(): void {
    if (!this.currentExample) {
      alert('Please select an example first');
      return;
    }
    this.isRunning = true;
    this.isPaused = false;
    this.runSimulation();
  }
  
  pauseSimulation(): void {
    if (this.isRunning) {
      this.isPaused = true;
      this.isRunning = false;
      console.log('Simulation paused');
    }
  }
  
  resumeSimulation(): void {
    if (this.isPaused) {
      this.isPaused = false;
      this.isRunning = true;
      this.runSimulation();
    }
  }
  
  stepSimulation(): void {
    if (!this.currentExample) {
      alert('Please select an example first');
      return;
    }
    
    // Toggle clock and update state
    this.clockState = this.clockState === '0' ? '1' : '0';
    this.updateSimulationState();
    this.renderFPGA();
    console.log('Simulation stepped: clock =', this.clockState);
  }
  
  changeSpeed(newSpeed: number): void {
    this.speed = newSpeed;
    console.log(`Changed simulation speed to x${this.speed}`);
  }
  
  private runSimulation(): void {
    if (!this.isRunning) return;
    
    // Toggle clock state
    this.clockState = this.clockState === '0' ? '1' : '0';
    
    // Update component states
    this.updateSimulationState();
    this.renderFPGA();
    
    // Schedule next update based on speed
    const clockPeriod = 1000 / (this.clockFrequency / 1000000) / this.speed;
    setTimeout(() => {
      this.runSimulation();
    }, clockPeriod / 2); // Half period for each clock state
  }
  
  private initializeSimulationState(design: any): void {
    // Initialize all cell states
    if (!design || typeof design === 'string') {
      console.error('Invalid design data:', design);
      return;
    }

    // Cast design to your interface
    const fpgaDesign = design as FpgaDesign;
    
    // Now use fpgaDesign which has the proper type information
    for (const cell of fpgaDesign.cells || []) {
      if (cell.initial_state) {
        this.simulationStates.set(cell.name, cell.initial_state);
      } else {
        this.simulationStates.set(cell.name, '0');  // Default to 0
      }
      
      // Initialize all connection points
      for (const [port, wire] of Object.entries(cell.connections || {})) {
        this.simulationStates.set(wire as string, '0');
      }
    }
    
    // Initialize external wires
    for (const wire of fpgaDesign.external_wires || []) {
      this.simulationStates.set(wire.name, '0');
    }
  }
  
  // Replace your updateSimulationState method with this fixed version
  private updateSimulationState(): void {
    if (!this.selectedDesign?.jsonContent || !this.layout) return;
    
    let design: FpgaDesign;
    
    if (typeof this.selectedDesign.jsonContent === 'string') {
      try {
        design = JSON.parse(this.selectedDesign.jsonContent) as FpgaDesign;
      } catch (error) {
        console.error('Invalid JSON string in design content', error);
        return;
      }
    } else {
      design = this.selectedDesign.jsonContent as FpgaDesign;
    }
    
    // Update states based on logic
    for (const cell of design.cells || []) {
      if (cell.type === 'DFF') {
        // D flip-flop behavior: on rising clock edge, Q takes D value
        if (this.clockState === '1') {
          const dValue = this.simulationStates.get(cell.connections['D']) || '0';
          this.simulationStates.set(cell.connections['Q'], dValue);
        }
      } 
      else if (cell.type === 'LUT_K' || cell.type === 'LUT') {
        // LUT behavior: calculate output based on inputs and mask
        const lutMask = (cell.mask || cell.properties?.mask || '00000000000000000000000000000000');
        
        // Parse the LUT inputs differently based on design format
        const inputValues: string[] = [];
        
        // First, try to get from in_0, in_1, etc. format
        let hasStandardInputs = false;
        for (let i = 0; i < 5; i++) { // Assume max 5 inputs
          const inputKey = `in_${i}`;
          if (inputKey in cell.connections) {
            hasStandardInputs = true;
            const wireValue = this.simulationStates.get(cell.connections[inputKey]) || '0';
            inputValues.push(wireValue);
          }
        }
        
        // If no standard inputs found, look for numerically indexed inputs
        if (!hasStandardInputs) {
          for (let i = 0; i < 5; i++) { // Assume max 5 inputs
            const inputKey = `${i}`;
            if (inputKey in cell.connections) {
              const wireValue = this.simulationStates.get(cell.connections[inputKey]) || '0';
              inputValues.push(wireValue);
            }
          }
        }
        
        // Calculate index into mask
        let index = 0;
        for (let i = 0; i < inputValues.length; i++) {
          if (inputValues[i] === '1') {
            index |= (1 << i);
          }
        }
        
        // Get output from mask
        let maskIndex = lutMask.length - 1 - index;
        if (maskIndex < 0) maskIndex = 0;
        if (maskIndex >= lutMask.length) maskIndex = lutMask.length - 1;
        
        const maskValue = lutMask.charAt(maskIndex) === '1' ? '1' : '0';
        
        // Set the output - try different possible output connections
        const outputKeys = ['out', 'O', 'output', 'OUT'];
        for (const key of outputKeys) {
          if (key in cell.connections) {
            this.simulationStates.set(cell.connections[key], maskValue);
            break;
          }
        }
      }
    }
    
    // Propagate signals through interconnects
    for (const ic of design.interconnects || []) {
      if (ic.connections && ic.connections.input && ic.connections.output) {
        const sourceValue = this.simulationStates.get(ic.connections.input) || '0';
        this.simulationStates.set(ic.connections.output, sourceValue);
      }
    }
    
    // Start animation for signal propagation
    this.animating = true;
    
    // Make sure we're rendering continuously during animation
    if (!this.animationFrameId) {
      this.renderFPGA();
    }
  }
  
  // Canvas interaction methods
  private handleMouseDown(event: MouseEvent): void {
    this.isDragging = true;
    this.dragStartX = event.clientX - this.viewOffsetX;
    this.dragStartY = event.clientY - this.viewOffsetY;
  }
  
  private handleMouseMove(event: MouseEvent): void {
    if (!this.visualCanvas) return;
    
    const canvas = this.visualCanvas.nativeElement;
    const rect = canvas.getBoundingClientRect();
    
    // Handle dragging/panning first - use raw coordinates for dragging
    if (this.isDragging) {
      this.viewOffsetX = event.clientX - this.dragStartX;
      this.viewOffsetY = event.clientY - this.dragStartY;
      this.renderFPGA();
      return; // Skip hover detection while dragging for performance
    }
    
    // Calculate canvas-relative coordinates correctly for hover detection
    const scaleX = canvas.width / rect.width;
    const scaleY = canvas.height / rect.height;
    
    const canvasX = (event.clientX - rect.left) * scaleX;
    const canvasY = (event.clientY - rect.top) * scaleY;
    
    // Convert to world coordinates with proper scale and offset
    const x = canvasX / this.canvasScale - this.viewOffsetX / this.canvasScale;
    const y = canvasY / this.canvasScale - this.viewOffsetY / this.canvasScale;
    
    // Check for hover over cells or components
    this.checkHover(x, y);
  }
  
  private handleMouseUp(): void {
    this.isDragging = false;
  }
  
  private handleMouseWheel(event: WheelEvent): void {
    event.preventDefault();
    
    // Zoom in/out
    const zoomFactor = event.deltaY > 0 ? 0.9 : 1.1;
    this.canvasScale *= zoomFactor;
    
    // Constrain zoom
    this.canvasScale = Math.min(Math.max(0.2, this.canvasScale), 3);
    
    this.renderFPGA();
  }
  
  private handleCanvasClick(event: MouseEvent): void {
    if (!this.layout) return;
    
    const canvas = this.visualCanvas.nativeElement;
    const rect = canvas.getBoundingClientRect();
    const x = (event.clientX - rect.left) / this.canvasScale - this.viewOffsetX;
    const y = (event.clientY - rect.top) / this.canvasScale - this.viewOffsetY;
    
    // Check if clicked on a cell or component
    let clickedItem = null;
    
    // Check cells
    for (const cell of this.layout.cells) {
      if (x >= cell.x && x <= cell.x + cell.width && 
          y >= cell.y && y <= cell.y + cell.height) {
        clickedItem = cell;
        break;
      }
    }
    
    // Check external wires if no cell was clicked
    if (!clickedItem) {
      for (const wire of this.layout.externalWires) {
        if (x >= wire.x && x <= wire.x + wire.width && 
            y >= wire.y && y <= wire.y + wire.height) {
          clickedItem = wire;
          break;
        }
      }
    }
    
    // Display details for the clicked item
    if (clickedItem) {
      this.showCellDetails = true;
      this.selectedCellDetails = {
        ...clickedItem,
        state: this.simulationStates.get(clickedItem.name) || 'unknown'
      };
      
      // For inputs, clicking toggles their state
      if (clickedItem.type === 'input') {
        const currentState = this.simulationStates.get(clickedItem.name) || '0';
        const newState = currentState === '0' ? '1' : '0';
        this.simulationStates.set(clickedItem.name, newState);
        this.selectedCellDetails.state = newState;
        
        // Update the simulation based on input change
        this.updateSimulationState();
        this.renderFPGA();
      }
    } else {
      this.showCellDetails = false;
      this.selectedCellDetails = null;
    }
  }
  
  private checkHover(x: number, y: number): void {
    if (!this.layout) return;
    
    let hoveredItem = null;
    let hoveredInterconnect = null;
    
    // Check cells
    for (const cell of this.layout.cells) {
      if (x >= cell.x && x <= cell.x + cell.width && 
          y >= cell.y && y <= cell.y + cell.height) {
        hoveredItem = cell.id;
        break;
      }
    }
    
    // Check external wires
    if (!hoveredItem) {
      for (const wire of this.layout.externalWires) {
        if (x >= wire.x && x <= wire.x + wire.width && 
            y >= wire.y && y <= wire.y + wire.height) {
          hoveredItem = wire.id;
          break;
        }
      }
    }
    
    // Check interconnects - improved check for hovering over interconnects
    if (!hoveredItem && this.layout.interconnects) {
      for (const interconnect of this.layout.interconnects) {
        if (this.isPointNearInterconnect(x, y, interconnect.points)) {
          hoveredInterconnect = interconnect.id;
          console.log('Hovering over interconnect:', interconnect.id);
          break;
        }
      }
    }
    
    // Update highlighted cell if needed
    if (this.highlightedCell !== hoveredItem) {
      this.highlightedCell = hoveredItem;
      this.renderFPGA();
    }
    
    // Update highlighted interconnect if needed
    if (this.highlightedInterconnect !== hoveredInterconnect) {
      this.highlightedInterconnect = hoveredInterconnect;
      if (hoveredInterconnect) {
        console.log('Highlighted interconnect updated to:', hoveredInterconnect);
      }
      this.renderFPGA();
    }
  }

  // Helper method to check if a point is near an interconnect line
  private isPointNearInterconnect(x: number, y: number, points: any[]): boolean {
    if (!points || points.length < 2) return false;
    
    const threshold = 10; // Distance in pixels to detect hover
    
    for (let i = 1; i < points.length; i++) {
      const p1 = points[i - 1];
      const p2 = points[i];
      
      // Calculate distance from point to line segment
      const distance = this.distanceToLineSegment(x, y, p1.x, p1.y, p2.x, p2.y);
      
      if (distance <= threshold) {
        return true;
      }
    }
    
    return false;
  }
  
  // Calculate distance from point to line segment
  private distanceToLineSegment(
    px: number, py: number,
    x1: number, y1: number,
    x2: number, y2: number
  ): number {
    const A = px - x1;
    const B = py - y1;
    const C = x2 - x1;
    const D = y2 - y1;
    
    const dot = A * C + B * D;
    const lenSq = C * C + D * D;
    let param = -1;
    
    if (lenSq !== 0) {
      param = dot / lenSq;
    }
    
    let xx, yy;
    
    if (param < 0) {
      xx = x1;
      yy = y1;
    } else if (param > 1) {
      xx = x2;
      yy = y2;
    } else {
      xx = x1 + param * C;
      yy = y1 + param * D;
    }
    
    const dx = px - xx;
    const dy = py - yy;
    
    return Math.sqrt(dx * dx + dy * dy);
=======

  selectDesign(designId: string) {
    this.currentDesign = designId;
    this.stopSimulation(); // Reset simulation when changing design
  }

  // Update to handle the complex event object
  toggleDescription(event: DesignDescriptionEvent): void {
    const designId = event.designId;
    this.expandedDesignId = this.expandedDesignId === designId ? null : designId;
  }

  getDesignName(designId: string | null): string {
    if (!designId) return 'No Design Selected';
    
    const design = this.designs.find(d => d.id === designId);
    return design ? design.name : 'Unknown Design';
  }

  getDesignObject(designId: string | null): Design | null {
    if (!designId) return null;
    return this.designs.find(d => d.id === designId) || null;
  }

  // Simulation control methods
  playSimulation() {
    this.isRunning = true;
    this.isPaused = false;
    console.log(`Playing simulation at ${this.speed}x speed`);
  }

  pauseSimulation() {
    this.isPaused = true;
    console.log('Simulation paused');
  }

  resumeSimulation() {
    this.isPaused = false;
    console.log(`Resuming simulation at ${this.speed}x speed`);
  }

  resetSimulation() {
    this.isRunning = false;
    this.isPaused = false;
    console.log('Simulation reset');
  }

  changeSpeed(newSpeed: number) {
    this.speed = newSpeed;
    console.log(`Changed signal propagation slow factor to ${this.speed}x`);
  }

  changeClockFrequency(newFrequency: number) {
    this.clockFrequency = newFrequency;
    const formattedValue = this.formatClockFrequency(newFrequency);
    console.log(`Changed clock frequency to ${formattedValue}`);
>>>>>>> 19a73d03
  }
  
  // Update the renderFPGA method to use requestAnimationFrame for continuous animation
  private renderFPGA(timestamp?: number): void {
    if (this.animationFrameId) {
      cancelAnimationFrame(this.animationFrameId);
    }
    
    // Calculate elapsed time for animations
    const elapsed = timestamp && this.lastTimestamp ? timestamp - this.lastTimestamp : 0;
    this.lastTimestamp = timestamp || 0;
    
    // Update signal animations
    if (this.layout && elapsed > 0) {
      this.updateSignalAnimations(elapsed);
    }
    
    // Clear timing labels before each render
    this.clearTimingLabels();
    
    // Reset time display positions for this render cycle
    this.timeDisplayPositions = [];
    
    this.animationFrameId = requestAnimationFrame((time) => {
      if (!this.visualCanvas) return;
      
      const canvas = this.visualCanvas.nativeElement;
      const ctx = canvas.getContext('2d');
      if (!ctx) return;
      
      ctx.save();
      // Clear canvas
      ctx.clearRect(0, 0, canvas.width, canvas.height);
      
      // Apply transformations for panning and zooming
      ctx.translate(this.viewOffsetX, this.viewOffsetY);
      ctx.scale(this.canvasScale, this.canvasScale);
      
      if (!this.layout) {
        // Draw placeholder for no layout
        this.drawPlaceholder(ctx);
        ctx.restore();
        
        // Continue animation loop if needed
        if (this.animating) {
          this.renderFPGA(time);
        }
        
        return;
      }
      
      // Draw grid
      this.drawGrid(ctx);
      
      // Draw interconnects with animated signals
      for (const interconnect of this.layout.interconnects) {
        this.drawInterconnect(ctx, interconnect);
      }
      
      // Draw cells
      for (const cell of this.layout.cells) {
        this.drawCell(ctx, cell);
      }
      
      // Draw external wires (I/O)
      for (const wire of this.layout.externalWires) {
        this.drawExternalWire(ctx, wire);
      }
      
      ctx.restore();
      
      // Continue animation loop if needed
      if (this.animating) {
        this.renderFPGA(time);
      } else {
        this.animationFrameId = null;
      }
    });
  }
  
  // Update signal animations based on elapsed time
  private updateSignalAnimations(elapsed: number): void {
    if (!this.layout) return;
    
    let needsAnimation = false;
    
    // Update all interconnect animations
    for (const ic of this.layout.interconnects) {
      const currentState = this.simulationStates.get(ic.sourcePort) || '0';
      
      // If the signal state changed, restart the animation
      if (currentState !== ic.lastSignalState) {
        ic.animationProgress = 0;
        ic.lastSignalState = currentState;
        needsAnimation = true;
      }
      
      // If animation is in progress, update it
      if ((ic.animationProgress ?? 0) < 1) {
        // Calculate animation progress based on propagation delay
        const animSpeed = 200 + Math.min(ic.delay, 3000); // Cap at reasonable speed
        ic.animationProgress = (ic.animationProgress ?? 0) + (elapsed / animSpeed);
        
        // Cap at 1 for completion
        if ((ic.animationProgress ?? 0) > 1) {
          ic.animationProgress = 1;
          
          // Propagate signal to target when animation completes
          const targetComponent = this.layout.cells.find(c => c.id === ic.targetId) || 
                                 this.layout.externalWires.find(w => w.id === ic.targetId);
          
          if (targetComponent) {
            this.simulationStates.set(ic.targetPort, currentState);
          }
        } else {
          needsAnimation = true;
        }
      }
    }
    
    // Track if we need to keep animating
    this.animating = needsAnimation;
  }
  
  private drawPlaceholder(ctx: CanvasRenderingContext2D): void {
    const { width, height } = this.visualCanvas.nativeElement;
    
    ctx.fillStyle = 'rgba(0, 0, 0, 0.05)';
    ctx.fillRect(0, 0, width, height);
    
    ctx.font = '20px Arial';
    ctx.fillStyle = '#666';
    ctx.textAlign = 'center';
    ctx.fillText('Select a design to visualize', width / 2, height / 2);
  }
  
  private drawGrid(ctx: CanvasRenderingContext2D): void {
    const { width, height } = this.visualCanvas.nativeElement;
    const gridSize = 20;
    
    ctx.strokeStyle = 'rgba(200, 200, 200, 0.2)';
    ctx.lineWidth = 1;
    
    // Draw grid lines
    for (let x = 0; x < width; x += gridSize) {
      ctx.beginPath();
      ctx.moveTo(x, 0);
      ctx.lineTo(x, height);
      ctx.stroke();
    }
    
    for (let y = 0; y < height; y += gridSize) {
      ctx.beginPath();
      ctx.moveTo(0, y);
      ctx.lineTo(width, y);
      ctx.stroke();
    }
  }
  
  // Enhanced cell drawing with SVGs and effects
  private drawCell(ctx: CanvasRenderingContext2D, cell: any): void {
    const state = this.simulationStates.get(cell.name) || '0';
    const isHighlighted = this.highlightedCell === cell.id;
    
    // Special case for LUT - use trapezoid shape
    const isLUT = cell.type === 'LUT' || cell.type === 'LUT_K';
    
    // Get component SVG if available
    const svg = this.visualizationService.getSVGForComponent(isLUT ? 'LUT' : cell.type);
    
    // Apply shadow for highlighted state
    if (isHighlighted) {
      ctx.shadowColor = 'rgba(11, 61, 145, 0.5)';
      ctx.shadowBlur = 15;
    }
    
    if (svg) {
      // Draw SVG image
      ctx.drawImage(svg, cell.x, cell.y, cell.width, cell.height);
    } else {
      // Fallback to drawing a rectangle or trapezoid for LUT
      ctx.fillStyle = isHighlighted ? '#f0f8ff' : '#ffffff';
      ctx.strokeStyle = '#0b3d91';
      ctx.lineWidth = isHighlighted ? 3 : 2;
      
      if (isLUT) {
        // Draw trapezoid for LUT
        ctx.beginPath();
        ctx.moveTo(cell.x + 20, cell.y + 10);
        ctx.lineTo(cell.x + cell.width - 20, cell.y + 10);
        ctx.lineTo(cell.x + cell.width - 10, cell.y + cell.height - 10);
        ctx.lineTo(cell.x + 10, cell.y + cell.height - 10);
        ctx.closePath();
        ctx.fill();
        ctx.stroke();
        
        // LUT header
        ctx.fillStyle = '#0b3d91';
        ctx.fillRect(cell.x + 20, cell.y + 10, cell.width - 40, 20);
      } else {
        // Rounded rectangle for other components
        this.roundRect(ctx, cell.x, cell.y, cell.width, cell.height, 10, true, true);
        
        // Cell type header
        ctx.fillStyle = '#0b3d91';
        ctx.fillRect(cell.x, cell.y, cell.width, 20);
      }
      
      // Cell name and type
      ctx.font = '12px Arial';
      ctx.fillStyle = '#ffffff';
      ctx.textAlign = 'center';
      ctx.fillText(cell.type, cell.x + cell.width / 2, cell.y + 15 + (isLUT ? 10 : 0));
      
      ctx.font = '14px Arial';
      ctx.fillStyle = '#0b3d91';
      ctx.fillText(cell.name, cell.x + cell.width / 2, cell.y + 40 + (isLUT ? 5 : 0));
    }
    
    // Reset shadow
    ctx.shadowColor = 'transparent';
    ctx.shadowBlur = 0;
    
    // Get configuration for this cell type
    const config = COMPONENT_CONFIGS[isLUT ? 'LUT' : cell.type];
    
    // Draw connection points with state indicators
    if (cell.connectionPoints) {
      Object.entries(cell.connectionPoints).forEach(([port, point]: [string, any]) => {
        // Get connection state
        const connName = cell.connections[port];
        const connState = this.simulationStates.get(connName) || '0';
        
        // Draw connection point with glow effect
        const glow = this.visualizationService.getStateGlow(connState);
        ctx.shadowColor = glow.color;
        ctx.shadowBlur = glow.blur;
        
        ctx.fillStyle = this.visualizationService.getCellStateColor(connState);
        ctx.beginPath();
        ctx.arc(point.x, point.y, 5, 0, Math.PI * 2);
        ctx.fill();
        ctx.strokeStyle = '#333';
        ctx.lineWidth = 1;
        ctx.stroke();
        
        ctx.shadowColor = 'transparent';
        ctx.shadowBlur = 0;
        
        // Draw port label if available in config
        if (config?.connections) {
          const connConfig = config.connections.find(c => c.id === port);
          if (connConfig?.label) {
            ctx.font = '10px Arial';
            ctx.fillStyle = '#333';
            ctx.textAlign = 'center';
            
            let labelX = point.x;
            let labelY = point.y;
            
            // Position label based on side
            switch (connConfig.side) {
              case 'left':
                labelX -= 15;
                break;
              case 'right':
                labelX += 15;
                break;
              case 'top':
                labelY -= 10;
                break;
              case 'bottom':
                labelY += 15;
                break;
            }
            
            ctx.fillText(connConfig.label, labelX, labelY);
          }
        }
      });
    }
    
    // Draw cell state indicator for LUT and DFF
    if (cell.type === 'DFF' || isLUT) {
      const stateColor = this.visualizationService.getCellStateColor(state);
      const glow = this.visualizationService.getStateGlow(state);
      
      ctx.shadowColor = glow.color;
      ctx.shadowBlur = glow.blur;
      
      ctx.fillStyle = stateColor;
      ctx.beginPath();
      ctx.arc(cell.x + cell.width / 2, cell.y + cell.height - 15, 8, 0, Math.PI * 2);
      ctx.fill();
      
      ctx.shadowColor = 'transparent';
      ctx.shadowBlur = 0;
    }
    
    // Special case for LUT: show the truth table
    if (isLUT && cell.properties?.mask) {
      ctx.font = '9px monospace';
      ctx.fillStyle = '#333';
      ctx.textAlign = 'center';
      
      // Show the mask in binary format with ellipsis if too long
      const maskText = cell.properties.mask.substring(0, 8) + 
        (cell.properties.mask.length > 8 ? '...' : '');
      
      ctx.fillText(maskText, cell.x + cell.width / 2, cell.y + cell.height - 30);
      
      // Draw the truth table header
      ctx.font = '8px Arial';
      ctx.fillText('Mask:', cell.x + cell.width / 2, cell.y + cell.height - 42);
    }
  }
  
  private drawExternalWire(ctx: CanvasRenderingContext2D, wire: any): void {
    const state = this.simulationStates.get(wire.name) || '0';
    const isHighlighted = this.highlightedCell === wire.id;
    
    // Get SVG for input or output
    const svg = this.visualizationService.getSVGForComponent(wire.type);
    
    // Apply shadow for highlighted state
    if (isHighlighted) {
      ctx.shadowColor = 'rgba(11, 61, 145, 0.5)';
      ctx.shadowBlur = 15;
    }
    
    if (svg) {
      // Draw SVG image
      ctx.drawImage(svg, wire.x, wire.y, wire.width, wire.height);
    } else {
      // Fallback to drawing a rectangle
      ctx.fillStyle = isHighlighted ? '#f0f8ff' : '#ffffff';
      ctx.strokeStyle = wire.type === 'input' ? '#27ae60' : '#e74c3c';
      ctx.lineWidth = isHighlighted ? 3 : 2;
      
      // Rounded rectangle for I/O
      this.roundRect(ctx, wire.x, wire.y, wire.width, wire.height, 8, true, true);
      
      // Header bar
      ctx.fillStyle = wire.type === 'input' ? '#27ae60' : '#e74c3c';
      ctx.fillRect(wire.x, wire.y, wire.width, 18);
      
      // Wire name and type
      ctx.font = '11px Arial';
      ctx.fillStyle = '#ffffff';
      ctx.textAlign = 'center';
      ctx.fillText(wire.type.toUpperCase(), wire.x + wire.width / 2, wire.y + 13);
    }
    
    // Reset shadow
    ctx.shadowColor = 'transparent';
    ctx.shadowBlur = 0;
    
    // Draw name
    ctx.font = '12px Arial';
    ctx.fillStyle = '#333';
    ctx.textAlign = 'center';
    ctx.fillText(wire.name, wire.x + wire.width / 2, wire.y + 32);
    
    // Draw connection points with state indicators
    if (wire.connectionPoints) {
      Object.entries(wire.connectionPoints).forEach(([port, point]: [string, any]) => {
        // Draw connection point with glow effect
        const glow = this.visualizationService.getStateGlow(state);
        ctx.shadowColor = glow.color;
        ctx.shadowBlur = glow.blur;
        
        ctx.fillStyle = this.visualizationService.getCellStateColor(state);
        ctx.beginPath();
        ctx.arc(point.x, point.y, 5, 0, Math.PI * 2);
        ctx.fill();
        ctx.strokeStyle = '#333';
        ctx.lineWidth = 1;
        ctx.stroke();
        
        ctx.shadowColor = 'transparent';
        ctx.shadowBlur = 0;
      });
    }
    
    // Draw state indicator
    const stateColor = this.visualizationService.getCellStateColor(state);
    const glow = this.visualizationService.getStateGlow(state);
    
    ctx.shadowColor = glow.color;
    ctx.shadowBlur = glow.blur * 1.5; // Stronger glow for I/O
    
    // Draw a larger indicator for I/O state
    ctx.fillStyle = stateColor;
    ctx.beginPath();
    ctx.arc(wire.x + wire.width / 2, wire.y + wire.height - 15, 10, 0, Math.PI * 2);
    ctx.fill();
    ctx.strokeStyle = '#333';
    ctx.lineWidth = 1.5;
    ctx.stroke();
    
    ctx.shadowColor = 'transparent';
    ctx.shadowBlur = 0;
    
    // State value display
    ctx.font = 'bold 14px Arial';
    ctx.fillStyle = '#fff';
    ctx.textAlign = 'center';
    ctx.fillText(state, wire.x + wire.width / 2, wire.y + wire.height - 11);
  }
  
  private drawInterconnect(ctx: CanvasRenderingContext2D, interconnect: any): void {
    const { points } = interconnect;
    const animationProgress = interconnect.animationProgress ?? 1;
    
    if (!points || points.length < 2) return;
    
    // Get signal state from source
    const sourceState = this.simulationStates.get(interconnect.sourcePort) || '0';
    
    // Get the delay color for this interconnect
    let delayValue = 0;
    if (interconnect.delay) {
      delayValue = parseFloat(interconnect.delay);
    }
    const delayColor = this.getDelayColor(delayValue);
    
    // Draw full path with delay-based color
    ctx.beginPath();
    ctx.moveTo(points[0].x, points[0].y);
    
    for (let i = 1; i < points.length; i++) {
      ctx.lineTo(points[i].x, points[i].y);
    }
    
    // Change color when hovered to provide feedback or use delay-based color
    const isHighlighted = this.highlightedInterconnect === interconnect.id;
    ctx.strokeStyle = isHighlighted ? 
      'rgba(44, 120, 212, 0.5)' : 
      delayColor; 
    
    ctx.lineWidth = isHighlighted ? 3.5 : 2.5;
    ctx.stroke();
    
    // Draw direction arrows along the path
    this.drawDirectionArrows(ctx, points, ctx.strokeStyle);
    
    // Calculate the total path length
    let totalLength = 0;
    for (let i = 1; i < points.length; i++) {
      totalLength += Math.sqrt(
        Math.pow(points[i].x - points[i-1].x, 2) + 
        Math.pow(points[i].y - points[i-1].y, 2)
      );
    }
    
    // Draw the animated part of the path
    const animLength = totalLength * animationProgress;
    let drawnLength = 0;
    let remainingLength = animLength;
    
    ctx.beginPath();
    ctx.moveTo(points[0].x, points[0].y);
    
    for (let i = 1; i < points.length; i++) {
      const segmentLength = Math.sqrt(
        Math.pow(points[i].x - points[i-1].x, 2) + 
        Math.pow(points[i].y - points[i-1].y, 2)
      );
      
      if (drawnLength + segmentLength <= animLength) {
        // Draw the full segment
        ctx.lineTo(points[i].x, points[i].y);
        drawnLength += segmentLength;
      } else {
        // Draw a partial segment
        const ratio = remainingLength / segmentLength;
        const endX = points[i-1].x + (points[i].x - points[i-1].x) * ratio;
        const endY = points[i-1].y + (points[i].y - points[i-1].y) * ratio;
        ctx.lineTo(endX, endY);
        break;
      }
      
      remainingLength -= segmentLength;
    }
    
    // Apply glow effect for active signals
    const glow = this.visualizationService.getStateGlow(sourceState);
    ctx.shadowColor = glow.color;
    ctx.shadowBlur = glow.blur;
    
    ctx.strokeStyle = this.visualizationService.getCellStateColor(sourceState);
    ctx.lineWidth = 3;
    ctx.stroke();
    
    // Reset shadow for other drawings
    ctx.shadowColor = 'transparent';
    ctx.shadowBlur = 0;
    
    // Only add timing label when this interconnect is hovered
    if (this.highlightedInterconnect === interconnect.id) {
      // Choose the midpoint for timing display
      const midPoint = points[Math.floor(points.length / 2)];
      
      // Format delay for display
      let delayText = '';
      
      if (interconnect.delay) {
        delayValue = parseFloat(interconnect.delay);
        if (delayValue >= 1000) {
          delayText = `${(delayValue / 1000).toFixed(1)}ns`;
        } else {
          delayText = `${delayValue.toFixed(0)}ps`;
        }
      } else {
        delayText = '0ps'; // Always show some value for delay
      }

<<<<<<< HEAD
      // Enhance the timing label with prefix for clarity
      const timingLabel = `Delay: ${delayText}`;
      
      // Get the rectangle of the canvas in screen space
      const canvas = this.visualCanvas.nativeElement;
      const rect = canvas.getBoundingClientRect();
      
      // Convert midPoint from canvas space to screen space
      const scaledMidPointX = midPoint.x * this.canvasScale + this.viewOffsetX;
      const scaledMidPointY = midPoint.y * this.canvasScale + this.viewOffsetY;
      
      const scaleX = rect.width / canvas.width;
      const scaleY = rect.height / canvas.height;
      
      const midPointScreenX = scaledMidPointX * scaleX;
      const midPointScreenY = scaledMidPointY * scaleY;
      
      // Position the timing label 30px above the midpoint
      const labelScreenX = midPointScreenX;
      const labelScreenY = midPointScreenY - 30;
      
      // Use the overlay to display the timing label with color coding
      this.displayTimingLabelInOverlay(
        timingLabel,
        labelScreenX,
        labelScreenY,
        midPointScreenX,
        midPointScreenY,
        delayColor
      );
    }
  }

  // Add this helper method to draw direction arrows along a path
  private drawDirectionArrows(ctx: CanvasRenderingContext2D, points: Point[], color: string): void {
    if (points.length < 2) return;
    
    // Save context state before making changes
    ctx.save();
    
    ctx.strokeStyle = color;
    ctx.fillStyle = color;
    
    // Calculate interval for arrow placement - place arrows roughly every 50-80px based on path length
    const totalSegments = points.length - 1;
    const arrowInterval = Math.ceil(totalSegments / Math.max(1, Math.floor(totalSegments / 2)));
    
    // Draw arrows at calculated intervals
    for (let i = 1; i < points.length; i++) {
      // Only draw arrows at certain intervals to avoid cluttering
      if ((i % arrowInterval !== 0) && (i !== points.length - 2)) continue;
      
      const p1 = points[i - 1];
      const p2 = points[i];
      
      // Calculate midpoint of current segment where arrow will be drawn
      const midX = (p1.x + p2.x) / 2;
      const midY = (p1.y + p2.y) / 2;
      
      // Calculate angle for arrow direction
      const angle = Math.atan2(p2.y - p1.y, p2.x - p1.x);
      
      // Draw the arrow
      this.drawArrow(ctx, midX, midY, angle, 8, color);
    }
    
    // Always draw an arrow near the end point to clearly show destination
    if (points.length >= 2) {
      const p1 = points[points.length - 2];
      const p2 = points[points.length - 1];
      
      // Position arrow close to end but not at the very end
      const ratio = 0.7; // 70% of the way from p1 to p2
      const arrowX = p1.x + (p2.x - p1.x) * ratio;
      const arrowY = p1.y + (p2.y - p1.y) * ratio;
      
      const angle = Math.atan2(p2.y - p1.y, p2.x - p1.x);
      this.drawArrow(ctx, arrowX, arrowY, angle, 8, color);
    }
    
    // Restore context to original state
    ctx.restore();
  }

  // Add this helper method to draw an individual arrow
  private drawArrow(
    ctx: CanvasRenderingContext2D, 
    x: number, 
    y: number, 
    angle: number, 
    size: number,
    color: string
  ): void {
    // Save context state
    ctx.save();
    
    // Move to arrow position and rotate canvas to arrow direction
    ctx.translate(x, y);
    ctx.rotate(angle);
    
    // Draw the arrow
    ctx.beginPath();
    ctx.moveTo(0, 0);
    ctx.lineTo(-size, size / 2);
    ctx.lineTo(-size, -size / 2);
    ctx.closePath();
    
    // Fill and stroke the arrow
    ctx.fillStyle = color;
    ctx.fill();
    
    // Restore context to original state
    ctx.restore();
  }

  private displayTimingLabelInOverlay(
    label: string,
    x: number,
    y: number,
    midPointX: number,
    midPointY: number,
    color: string = '#103262' // Default color if not specified
  ): void {
    if (!this.labelsOverlay?.nativeElement) return;
    
    const overlay = this.labelsOverlay.nativeElement;
    
    // Create label element
    const labelEl = document.createElement('div');
    labelEl.className = 'timing-label';
    labelEl.textContent = label;
    labelEl.style.left = `${x}px`;
    labelEl.style.top = `${y}px`;
    
    // Apply color coding
    labelEl.style.color = color;
    labelEl.style.borderColor = color;
    
    // Calculate angle for the arrow
    const angle = Math.atan2(midPointY - y, midPointX - x);
    
    // Add arrow element pointing to the connection
    const arrowEl = document.createElement('div');
    arrowEl.className = 'timing-label-arrow';
    
    // Position the arrow at edge of label, pointing toward the connection
    const arrowDistance = 12;
    const arrowX = x + Math.cos(angle) * arrowDistance;
    const arrowY = y + Math.sin(angle) * arrowDistance;
    
    arrowEl.style.left = `${arrowX}px`;
    arrowEl.style.top = `${arrowY}px`;
    arrowEl.style.transform = `translate(-50%, -50%) rotate(${angle + Math.PI}rad)`;
    
    // Color the arrow to match the label
    arrowEl.style.borderColor = `${color} transparent transparent transparent`;
    
    // Add to overlay
    overlay.appendChild(labelEl);
    overlay.appendChild(arrowEl);
    
    // Store for cleanup
    this.timingLabels.push(labelEl);
    this.timingLabels.push(arrowEl);
  }

  private clearTimingLabels(): void {
    if (this.labelsOverlay?.nativeElement) {
      this.labelsOverlay.nativeElement.innerHTML = '';
    }
    this.timingLabels = [];
  }

  // Add this helper method to determine color based on delay value
  private getDelayColor(delay: number): string {
    // Define thresholds for different delay categories (in picoseconds)
    const highDelayThreshold = 2000;  // 2000ps = 2ns
    const mediumDelayThreshold = 1000; // 1000ps = 1ns
    
    if (delay >= highDelayThreshold) {
      return '#e74c3c'; // Red for high delay
    } else if (delay >= mediumDelayThreshold) {
      return '#f39c12'; // Orange for medium delay
    } else if (delay > 0) {
      return '#7f8c8d'; // Gray for low delay
    } else {
      return '#7f8c8d'; // Default gray for zero or undefined delay
    }
  }

  // Helper to draw rounded rectangles
  private roundRect(
    ctx: CanvasRenderingContext2D,
    x: number,
    y: number,
    width: number,
    height: number,
    radius: number,
    fill: boolean,
    stroke: boolean
  ): void {
    ctx.beginPath();
    ctx.moveTo(x + radius, y);
    ctx.lineTo(x + width - radius, y);
    ctx.quadraticCurveTo(x + width, y, x + width, y + radius);
    ctx.lineTo(x + width, y + height - radius);
    ctx.quadraticCurveTo(x + width, y + height, x + width - radius, y + height);
    ctx.lineTo(x + radius, y + height);
    ctx.quadraticCurveTo(x, y + height, x, y + height - radius);
    ctx.lineTo(x, y + radius);
    ctx.quadraticCurveTo(x, y, x + radius, y);
    ctx.closePath();
    
    if (fill) ctx.fill();
    if (stroke) ctx.stroke();
  }

  // Add the toggleDescription method
  toggleDescription(designId: string, event: Event): void {
    // Prevent the click from also triggering selectExample
    event.stopPropagation();
      
    if (this.expandedDesignId === designId) {
      // If already expanded, collapse it
      this.expandedDesignId = null;
    } else {
      // Otherwise expand this design description
      this.expandedDesignId = designId;
    }
  }

  /**
   * Toggles full screen mode for the canvas container
   */
  toggleFullScreen(): void {
    if (!this.canvasContainer) return;
    
    const container = this.canvasContainer.nativeElement;
    
    if (!this.isFullScreen) {
      // Save current dimensions before going full screen
      this.previousDimensions = {
        width: this.canvasWidth,
        height: this.canvasHeight
      };
      
      // Request full screen
      if (container.requestFullscreen) {
        container.requestFullscreen();
      }
    } else {
      // Exit full screen
      if (document.exitFullscreen) {
        document.exitFullscreen();
      }
    }
  }
  
  /**
   * Handle fullscreen change events from the browser
   */
  private handleFullscreenChange(): void {
    // Update isFullScreen state based on document.fullscreenElement
    this.isFullScreen = !!document.fullscreenElement;
    
    if (this.isFullScreen) {
      // Resize canvas to fill the screen
      this.resizeCanvasForFullscreen();
    } else {
      // Restore original dimensions
      this.restoreCanvasFromFullscreen();
    }
  }
  
  /**
   * Resize canvas to fill the entire screen in fullscreen mode
   */
  private resizeCanvasForFullscreen(): void {
    if (!this.visualCanvas) return;
    
    const canvas = this.visualCanvas.nativeElement;
    
    // Get screen dimensions
    this.canvasWidth = window.innerWidth;
    this.canvasHeight = window.innerHeight;
    
    // Update canvas size
    canvas.width = this.canvasWidth;
    canvas.height = this.canvasHeight;
    
    // Re-render with new dimensions
    this.renderFPGA();
  }
  
  /**
   * Restore canvas to its original dimensions when exiting fullscreen
   */
  private restoreCanvasFromFullscreen(): void {
    if (!this.visualCanvas) return;
    
    const canvas = this.visualCanvas.nativeElement;
    
    // Restore previous dimensions
    this.canvasWidth = this.previousDimensions.width || 800;
    this.canvasHeight = this.previousDimensions.height || 600;
    
    // Update canvas size
    canvas.width = this.canvasWidth;
    canvas.height = this.canvasHeight;
    
    // Re-render with restored dimensions
    this.renderFPGA();
  }
  
  /**
   * Handle window resize events, particularly important in fullscreen mode
   */
  private handleWindowResize(): void {
    if (this.isFullScreen) {
      this.resizeCanvasForFullscreen();
    }
=======
  // Helper to format frequency values with appropriate units
  private formatClockFrequency(value: number): string {
    if (value < 1) return `${value.toFixed(3)} Hz`;
    if (value < 1000) return `${value.toFixed(1)} Hz`;
    if (value < 1000000) return `${(value/1000).toFixed(1)} kHz`;
    if (value < 1000000000) return `${(value/1000000).toFixed(1)} MHz`;
    return `${(value/1000000000).toFixed(1)} GHz`;
  }

  // Added for simulation stop
  stopSimulation() {
    this.isRunning = false;
    this.isPaused = false;
>>>>>>> 19a73d03
  }
}<|MERGE_RESOLUTION|>--- conflicted
+++ resolved
@@ -1,12 +1,7 @@
-import { Component, OnInit, ElementRef, ViewChild, AfterViewInit, OnDestroy } from '@angular/core';
+import { Component, OnInit } from '@angular/core';
+import { RouterLink } from '@angular/router';
 import { CommonModule } from '@angular/common';
-import { RouterLink } from '@angular/router';  // Add RouterLink import
 import { DesignService, Design } from '../services/design.service';
-<<<<<<< HEAD
-import { VisualizationService } from '../services/visualization.service'; // Remove the FpgaLayout import
-import { FormsModule } from '@angular/forms';
-import { COMPONENT_CONFIGS } from '../models/component-config.model'; // Add these imports
-=======
 import { DesignListComponent } from './components/sidebar/design-list/design-list.component';
 import { ControlsComponent } from './components/sidebar/controls/controls.component';
 // Import the D3 visualization component instead of json-viewer
@@ -14,109 +9,10 @@
 import { FpgaHeaderComponent } from './components/visualization/fpga-header/fpga-header.component';
 // Import the event interface from the design-list component
 import { DesignDescriptionEvent } from './components/sidebar/design-list/design-list.component';
->>>>>>> 19a73d03
 
-// First, let's define a proper interface for the design structure
-// Add these interfaces at the top of your file, outside the component class
-interface FpgaDesign {
-  type: string;
-  name: string;
-  cells: FpgaDesignCell[];
-  external_wires: FpgaDesignExternalWire[];
-  interconnects: FpgaDesignInterconnect[];
-}
-
-interface FpgaDesignCell {
-  name: string;
-  type: string;
-  connections: Record<string, string>;
-  initial_state?: string;
-  // Add these properties to support LUT and other component types
-  mask?: string;         // For LUT truth table
-  K?: number;            // For LUT number of inputs
-  properties?: any;      // For additional component properties
-}
-
-interface FpgaDesignExternalWire {
-  name: string;
-  type: string;
-}
-
-interface FpgaDesignInterconnect {
-  name: string;
-  connections: {
-    input: string;
-    output: string;
-  };
-  propagation_delay?: number;
-}
-
-// Add these visualization model interfaces
-interface FpgaCell {
-  id: string;
-  name: string;
-  type: string;
-  x: number;
-  y: number;
-  width: number;
-  height: number;
-  connections: Record<string, string>;
-  initialState?: string;
-  properties?: any;
-  connectionPoints?: Record<string, {x: number, y: number}>;
-}
-
-interface ExternalWire {
-  id: string;
-  name: string;
-  type: string;
-  x: number;
-  y: number;
-  width: number;
-  height: number;
-  connectionPoints?: Record<string, {x: number, y: number}>;
-}
-
-interface Interconnect {
-  id: string;
-  name: string;
-  sourceId: string;
-  sourcePort: string;
-  targetId: string;
-  targetPort: string;
-  points: Point[];
-  delay: number;
-  animationProgress?: number;
-  lastSignalState?: string;
-}
-
-interface Point {
-  x: number;
-  y: number;
-}
-
-interface FpgaLayout {
-  cells: FpgaCell[];
-  externalWires: ExternalWire[];
-  interconnects: Interconnect[];
-  dimensions: { width: number; height: number };
-}
-
-/**
- * FpgaVisualizationComponent - Responsible for rendering and simulating FPGA designs
- * 
- * This component handles:
- * 1. Loading and selecting designs from the DesignService
- * 2. Rendering the FPGA layout on HTML5 canvas
- * 3. Running clock-based simulations of the digital circuit
- * 4. User interactions like panning, zooming, and selecting components
- */
 @Component({
   selector: 'app-fpga-visualization',
   standalone: true,
-<<<<<<< HEAD
-  imports: [RouterLink, CommonModule, FormsModule],  // Add RouterLink to imports
-=======
   imports: [
     RouterLink, 
     CommonModule,
@@ -125,75 +21,17 @@
     D3VisualizationComponent, // Use D3VisualizationComponent instead of JsonViewerComponent
     FpgaHeaderComponent
   ],
->>>>>>> 19a73d03
   templateUrl: './fpga-visualization.component.html',
   styleUrls: ['./fpga-visualization.component.css']
 })
-<<<<<<< HEAD
-export class FpgaVisualizationComponent implements OnInit, AfterViewInit, OnDestroy {
-  title = 'FPGA Visualization';
-  isRunning = false;
-  isPaused = false;
-  speed = 1;
-  currentExample = '';
-=======
 export class FpgaVisualizationComponent implements OnInit {
   title = 'FPGA Visualization Platform';
   
   // Design selection
->>>>>>> 19a73d03
   designs: Design[] = [];
   currentDesign: string | null = null; // Changed to string ID, not Design object
   expandedDesignId: string | null = null;
-  
-  // Visualization properties
-  /** Canvas reference for rendering */
-  @ViewChild('visualCanvas') visualCanvas!: ElementRef<HTMLCanvasElement>;
-  @ViewChild('labelsOverlay') labelsOverlay!: ElementRef<HTMLDivElement>;
-  @ViewChild('canvasContainer') canvasContainer!: ElementRef<HTMLDivElement>;
-  
-  layout: FpgaLayout | null = null;
-  canvasWidth = 800;
-  canvasHeight = 600;
-  canvasScale = 1;
-  isDragging = false;
-  dragStartX = 0;
-  dragStartY = 0;
-  viewOffsetX = 0;
-  viewOffsetY = 0;
-  highlightedCell: string | null = null;
-  highlightedInterconnect: string | null = null; // Add property to track hovered interconnect
-  showCellDetails = false;
-  selectedCellDetails: any = null;
-  
-  // Simulation state
-  simulationStates: Map<string, string> = new Map();
-  clockState = '0';
-  clockFrequency = 1000000; // 1 MHz
-  
-  // Add a requestAnimationFrame-based rendering system
-  private animationFrameId: number | null = null;
 
-<<<<<<< HEAD
-  animating = false; // Add these properties to FpgaVisualizationComponent
-  signalAnimations: Map<string, number> = new Map(); // Track signal animations
-  lastTimestamp = 0;
-
-  // Add this property to track timing display positions
-  private timeDisplayPositions: {x: number, y: number, width: number, height: number}[] = [];
-  
-  // Add properties for managing timing labels
-  private timingLabels: HTMLElement[] = [];
-  
-  // Add isFullScreen property
-  isFullScreen = false;
-  previousDimensions = { width: 0, height: 0 };
-
-  constructor(
-    private designService: DesignService,
-    private visualizationService: VisualizationService
-  ) {}
-=======
   // Simulation state
   isRunning = false;
   isPaused = false;
@@ -205,7 +43,6 @@
   darkMode = false;
   
   constructor(private designService: DesignService) {}
->>>>>>> 19a73d03
 
   ngOnInit() {
     // Load designs from service
@@ -213,522 +50,6 @@
       this.designs = designs;
     });
   }
-<<<<<<< HEAD
-  
-  ngAfterViewInit(): void {
-    // Initialize canvas when view is ready
-    this.setupCanvas();
-    
-    // Add fullscreen change event listener
-    document.addEventListener('fullscreenchange', this.handleFullscreenChange.bind(this));
-  }
-  
-  ngOnDestroy(): void {
-    if (this.animationFrameId) {
-      cancelAnimationFrame(this.animationFrameId);
-    }
-    
-    // Clean up the global event listener
-    window.removeEventListener('mouseup', this.handleMouseUp.bind(this));
-    
-    // Remove fullscreen change event listener
-    document.removeEventListener('fullscreenchange', this.handleFullscreenChange.bind(this));
-    
-    // Clean up any timing labels
-    this.clearTimingLabels();
-  }
-  
-  setupCanvas(): void {
-    if (!this.visualCanvas) return;
-    
-    const canvas = this.visualCanvas.nativeElement;
-    canvas.width = this.canvasWidth;
-    canvas.height = this.canvasHeight;
-    
-    // Add event listeners for mouse interactions
-    canvas.addEventListener('mousedown', this.handleMouseDown.bind(this));
-    canvas.addEventListener('mousemove', this.handleMouseMove.bind(this));
-    
-    // Attach mouseup to window instead of canvas to handle releases outside canvas area
-    window.addEventListener('mouseup', this.handleMouseUp.bind(this));
-    
-    canvas.addEventListener('wheel', this.handleMouseWheel.bind(this));
-    canvas.addEventListener('click', this.handleCanvasClick.bind(this));
-    
-    // Add window resize handler
-    window.addEventListener('resize', this.handleWindowResize.bind(this));
-    
-    // Initial render with empty state
-    this.renderFPGA();
-  }
-  
-  selectExample(designId: string): void {
-    const design = this.designs.find(d => d.id === designId);
-    if (design) {
-      this.selectedDesign = design;
-      this.currentExample = designId;
-      this.isRunning = false;
-      this.isPaused = false;
-      
-      // Reset simulation state
-      this.simulationStates.clear();
-      this.clockState = '0';
-      
-      // Reset view position
-      this.viewOffsetX = 0;
-      this.viewOffsetY = 0;
-      this.canvasScale = 1;
-      
-      if (design.jsonContent) {
-        console.log('Loading design:', design.name);
-        
-        try {
-          // Make sure jsonContent is properly parsed
-          let parsedContent: FpgaDesign;
-          
-          if (typeof design.jsonContent === 'string') {
-            parsedContent = JSON.parse(design.jsonContent) as FpgaDesign;
-          } else {
-            parsedContent = design.jsonContent as FpgaDesign;
-          }
-          
-          // Log the design structure to help with debugging
-          console.log('Design structure:', parsedContent);
-          
-          this.layout = this.visualizationService.generateLayout(parsedContent);
-          
-          // Update canvas dimensions based on layout
-          this.canvasWidth = Math.max(800, this.layout.dimensions.width);
-          this.canvasHeight = Math.max(600, this.layout.dimensions.height);
-          
-          if (this.visualCanvas) {
-            const canvas = this.visualCanvas.nativeElement;
-            canvas.width = this.canvasWidth;
-            canvas.height = this.canvasHeight;
-          }
-          
-          // Initialize states from the parsed design 
-          this.initializeSimulationState(parsedContent);
-          
-          // Render the design
-          this.renderFPGA();
-        } catch (error) {
-          console.error('Error parsing design:', error);
-          alert('Failed to parse design. Check console for details.');
-        }
-      }
-    }
-  }
-  
-  playSimulation(): void {
-    if (!this.currentExample) {
-      alert('Please select an example first');
-      return;
-    }
-    this.isRunning = true;
-    this.isPaused = false;
-    this.runSimulation();
-  }
-  
-  pauseSimulation(): void {
-    if (this.isRunning) {
-      this.isPaused = true;
-      this.isRunning = false;
-      console.log('Simulation paused');
-    }
-  }
-  
-  resumeSimulation(): void {
-    if (this.isPaused) {
-      this.isPaused = false;
-      this.isRunning = true;
-      this.runSimulation();
-    }
-  }
-  
-  stepSimulation(): void {
-    if (!this.currentExample) {
-      alert('Please select an example first');
-      return;
-    }
-    
-    // Toggle clock and update state
-    this.clockState = this.clockState === '0' ? '1' : '0';
-    this.updateSimulationState();
-    this.renderFPGA();
-    console.log('Simulation stepped: clock =', this.clockState);
-  }
-  
-  changeSpeed(newSpeed: number): void {
-    this.speed = newSpeed;
-    console.log(`Changed simulation speed to x${this.speed}`);
-  }
-  
-  private runSimulation(): void {
-    if (!this.isRunning) return;
-    
-    // Toggle clock state
-    this.clockState = this.clockState === '0' ? '1' : '0';
-    
-    // Update component states
-    this.updateSimulationState();
-    this.renderFPGA();
-    
-    // Schedule next update based on speed
-    const clockPeriod = 1000 / (this.clockFrequency / 1000000) / this.speed;
-    setTimeout(() => {
-      this.runSimulation();
-    }, clockPeriod / 2); // Half period for each clock state
-  }
-  
-  private initializeSimulationState(design: any): void {
-    // Initialize all cell states
-    if (!design || typeof design === 'string') {
-      console.error('Invalid design data:', design);
-      return;
-    }
-
-    // Cast design to your interface
-    const fpgaDesign = design as FpgaDesign;
-    
-    // Now use fpgaDesign which has the proper type information
-    for (const cell of fpgaDesign.cells || []) {
-      if (cell.initial_state) {
-        this.simulationStates.set(cell.name, cell.initial_state);
-      } else {
-        this.simulationStates.set(cell.name, '0');  // Default to 0
-      }
-      
-      // Initialize all connection points
-      for (const [port, wire] of Object.entries(cell.connections || {})) {
-        this.simulationStates.set(wire as string, '0');
-      }
-    }
-    
-    // Initialize external wires
-    for (const wire of fpgaDesign.external_wires || []) {
-      this.simulationStates.set(wire.name, '0');
-    }
-  }
-  
-  // Replace your updateSimulationState method with this fixed version
-  private updateSimulationState(): void {
-    if (!this.selectedDesign?.jsonContent || !this.layout) return;
-    
-    let design: FpgaDesign;
-    
-    if (typeof this.selectedDesign.jsonContent === 'string') {
-      try {
-        design = JSON.parse(this.selectedDesign.jsonContent) as FpgaDesign;
-      } catch (error) {
-        console.error('Invalid JSON string in design content', error);
-        return;
-      }
-    } else {
-      design = this.selectedDesign.jsonContent as FpgaDesign;
-    }
-    
-    // Update states based on logic
-    for (const cell of design.cells || []) {
-      if (cell.type === 'DFF') {
-        // D flip-flop behavior: on rising clock edge, Q takes D value
-        if (this.clockState === '1') {
-          const dValue = this.simulationStates.get(cell.connections['D']) || '0';
-          this.simulationStates.set(cell.connections['Q'], dValue);
-        }
-      } 
-      else if (cell.type === 'LUT_K' || cell.type === 'LUT') {
-        // LUT behavior: calculate output based on inputs and mask
-        const lutMask = (cell.mask || cell.properties?.mask || '00000000000000000000000000000000');
-        
-        // Parse the LUT inputs differently based on design format
-        const inputValues: string[] = [];
-        
-        // First, try to get from in_0, in_1, etc. format
-        let hasStandardInputs = false;
-        for (let i = 0; i < 5; i++) { // Assume max 5 inputs
-          const inputKey = `in_${i}`;
-          if (inputKey in cell.connections) {
-            hasStandardInputs = true;
-            const wireValue = this.simulationStates.get(cell.connections[inputKey]) || '0';
-            inputValues.push(wireValue);
-          }
-        }
-        
-        // If no standard inputs found, look for numerically indexed inputs
-        if (!hasStandardInputs) {
-          for (let i = 0; i < 5; i++) { // Assume max 5 inputs
-            const inputKey = `${i}`;
-            if (inputKey in cell.connections) {
-              const wireValue = this.simulationStates.get(cell.connections[inputKey]) || '0';
-              inputValues.push(wireValue);
-            }
-          }
-        }
-        
-        // Calculate index into mask
-        let index = 0;
-        for (let i = 0; i < inputValues.length; i++) {
-          if (inputValues[i] === '1') {
-            index |= (1 << i);
-          }
-        }
-        
-        // Get output from mask
-        let maskIndex = lutMask.length - 1 - index;
-        if (maskIndex < 0) maskIndex = 0;
-        if (maskIndex >= lutMask.length) maskIndex = lutMask.length - 1;
-        
-        const maskValue = lutMask.charAt(maskIndex) === '1' ? '1' : '0';
-        
-        // Set the output - try different possible output connections
-        const outputKeys = ['out', 'O', 'output', 'OUT'];
-        for (const key of outputKeys) {
-          if (key in cell.connections) {
-            this.simulationStates.set(cell.connections[key], maskValue);
-            break;
-          }
-        }
-      }
-    }
-    
-    // Propagate signals through interconnects
-    for (const ic of design.interconnects || []) {
-      if (ic.connections && ic.connections.input && ic.connections.output) {
-        const sourceValue = this.simulationStates.get(ic.connections.input) || '0';
-        this.simulationStates.set(ic.connections.output, sourceValue);
-      }
-    }
-    
-    // Start animation for signal propagation
-    this.animating = true;
-    
-    // Make sure we're rendering continuously during animation
-    if (!this.animationFrameId) {
-      this.renderFPGA();
-    }
-  }
-  
-  // Canvas interaction methods
-  private handleMouseDown(event: MouseEvent): void {
-    this.isDragging = true;
-    this.dragStartX = event.clientX - this.viewOffsetX;
-    this.dragStartY = event.clientY - this.viewOffsetY;
-  }
-  
-  private handleMouseMove(event: MouseEvent): void {
-    if (!this.visualCanvas) return;
-    
-    const canvas = this.visualCanvas.nativeElement;
-    const rect = canvas.getBoundingClientRect();
-    
-    // Handle dragging/panning first - use raw coordinates for dragging
-    if (this.isDragging) {
-      this.viewOffsetX = event.clientX - this.dragStartX;
-      this.viewOffsetY = event.clientY - this.dragStartY;
-      this.renderFPGA();
-      return; // Skip hover detection while dragging for performance
-    }
-    
-    // Calculate canvas-relative coordinates correctly for hover detection
-    const scaleX = canvas.width / rect.width;
-    const scaleY = canvas.height / rect.height;
-    
-    const canvasX = (event.clientX - rect.left) * scaleX;
-    const canvasY = (event.clientY - rect.top) * scaleY;
-    
-    // Convert to world coordinates with proper scale and offset
-    const x = canvasX / this.canvasScale - this.viewOffsetX / this.canvasScale;
-    const y = canvasY / this.canvasScale - this.viewOffsetY / this.canvasScale;
-    
-    // Check for hover over cells or components
-    this.checkHover(x, y);
-  }
-  
-  private handleMouseUp(): void {
-    this.isDragging = false;
-  }
-  
-  private handleMouseWheel(event: WheelEvent): void {
-    event.preventDefault();
-    
-    // Zoom in/out
-    const zoomFactor = event.deltaY > 0 ? 0.9 : 1.1;
-    this.canvasScale *= zoomFactor;
-    
-    // Constrain zoom
-    this.canvasScale = Math.min(Math.max(0.2, this.canvasScale), 3);
-    
-    this.renderFPGA();
-  }
-  
-  private handleCanvasClick(event: MouseEvent): void {
-    if (!this.layout) return;
-    
-    const canvas = this.visualCanvas.nativeElement;
-    const rect = canvas.getBoundingClientRect();
-    const x = (event.clientX - rect.left) / this.canvasScale - this.viewOffsetX;
-    const y = (event.clientY - rect.top) / this.canvasScale - this.viewOffsetY;
-    
-    // Check if clicked on a cell or component
-    let clickedItem = null;
-    
-    // Check cells
-    for (const cell of this.layout.cells) {
-      if (x >= cell.x && x <= cell.x + cell.width && 
-          y >= cell.y && y <= cell.y + cell.height) {
-        clickedItem = cell;
-        break;
-      }
-    }
-    
-    // Check external wires if no cell was clicked
-    if (!clickedItem) {
-      for (const wire of this.layout.externalWires) {
-        if (x >= wire.x && x <= wire.x + wire.width && 
-            y >= wire.y && y <= wire.y + wire.height) {
-          clickedItem = wire;
-          break;
-        }
-      }
-    }
-    
-    // Display details for the clicked item
-    if (clickedItem) {
-      this.showCellDetails = true;
-      this.selectedCellDetails = {
-        ...clickedItem,
-        state: this.simulationStates.get(clickedItem.name) || 'unknown'
-      };
-      
-      // For inputs, clicking toggles their state
-      if (clickedItem.type === 'input') {
-        const currentState = this.simulationStates.get(clickedItem.name) || '0';
-        const newState = currentState === '0' ? '1' : '0';
-        this.simulationStates.set(clickedItem.name, newState);
-        this.selectedCellDetails.state = newState;
-        
-        // Update the simulation based on input change
-        this.updateSimulationState();
-        this.renderFPGA();
-      }
-    } else {
-      this.showCellDetails = false;
-      this.selectedCellDetails = null;
-    }
-  }
-  
-  private checkHover(x: number, y: number): void {
-    if (!this.layout) return;
-    
-    let hoveredItem = null;
-    let hoveredInterconnect = null;
-    
-    // Check cells
-    for (const cell of this.layout.cells) {
-      if (x >= cell.x && x <= cell.x + cell.width && 
-          y >= cell.y && y <= cell.y + cell.height) {
-        hoveredItem = cell.id;
-        break;
-      }
-    }
-    
-    // Check external wires
-    if (!hoveredItem) {
-      for (const wire of this.layout.externalWires) {
-        if (x >= wire.x && x <= wire.x + wire.width && 
-            y >= wire.y && y <= wire.y + wire.height) {
-          hoveredItem = wire.id;
-          break;
-        }
-      }
-    }
-    
-    // Check interconnects - improved check for hovering over interconnects
-    if (!hoveredItem && this.layout.interconnects) {
-      for (const interconnect of this.layout.interconnects) {
-        if (this.isPointNearInterconnect(x, y, interconnect.points)) {
-          hoveredInterconnect = interconnect.id;
-          console.log('Hovering over interconnect:', interconnect.id);
-          break;
-        }
-      }
-    }
-    
-    // Update highlighted cell if needed
-    if (this.highlightedCell !== hoveredItem) {
-      this.highlightedCell = hoveredItem;
-      this.renderFPGA();
-    }
-    
-    // Update highlighted interconnect if needed
-    if (this.highlightedInterconnect !== hoveredInterconnect) {
-      this.highlightedInterconnect = hoveredInterconnect;
-      if (hoveredInterconnect) {
-        console.log('Highlighted interconnect updated to:', hoveredInterconnect);
-      }
-      this.renderFPGA();
-    }
-  }
-
-  // Helper method to check if a point is near an interconnect line
-  private isPointNearInterconnect(x: number, y: number, points: any[]): boolean {
-    if (!points || points.length < 2) return false;
-    
-    const threshold = 10; // Distance in pixels to detect hover
-    
-    for (let i = 1; i < points.length; i++) {
-      const p1 = points[i - 1];
-      const p2 = points[i];
-      
-      // Calculate distance from point to line segment
-      const distance = this.distanceToLineSegment(x, y, p1.x, p1.y, p2.x, p2.y);
-      
-      if (distance <= threshold) {
-        return true;
-      }
-    }
-    
-    return false;
-  }
-  
-  // Calculate distance from point to line segment
-  private distanceToLineSegment(
-    px: number, py: number,
-    x1: number, y1: number,
-    x2: number, y2: number
-  ): number {
-    const A = px - x1;
-    const B = py - y1;
-    const C = x2 - x1;
-    const D = y2 - y1;
-    
-    const dot = A * C + B * D;
-    const lenSq = C * C + D * D;
-    let param = -1;
-    
-    if (lenSq !== 0) {
-      param = dot / lenSq;
-    }
-    
-    let xx, yy;
-    
-    if (param < 0) {
-      xx = x1;
-      yy = y1;
-    } else if (param > 1) {
-      xx = x2;
-      yy = y2;
-    } else {
-      xx = x1 + param * C;
-      yy = y1 + param * D;
-    }
-    
-    const dx = px - xx;
-    const dy = py - yy;
-    
-    return Math.sqrt(dx * dx + dy * dy);
-=======
 
   selectDesign(designId: string) {
     this.currentDesign = designId;
@@ -785,847 +106,8 @@
     this.clockFrequency = newFrequency;
     const formattedValue = this.formatClockFrequency(newFrequency);
     console.log(`Changed clock frequency to ${formattedValue}`);
->>>>>>> 19a73d03
-  }
-  
-  // Update the renderFPGA method to use requestAnimationFrame for continuous animation
-  private renderFPGA(timestamp?: number): void {
-    if (this.animationFrameId) {
-      cancelAnimationFrame(this.animationFrameId);
-    }
-    
-    // Calculate elapsed time for animations
-    const elapsed = timestamp && this.lastTimestamp ? timestamp - this.lastTimestamp : 0;
-    this.lastTimestamp = timestamp || 0;
-    
-    // Update signal animations
-    if (this.layout && elapsed > 0) {
-      this.updateSignalAnimations(elapsed);
-    }
-    
-    // Clear timing labels before each render
-    this.clearTimingLabels();
-    
-    // Reset time display positions for this render cycle
-    this.timeDisplayPositions = [];
-    
-    this.animationFrameId = requestAnimationFrame((time) => {
-      if (!this.visualCanvas) return;
-      
-      const canvas = this.visualCanvas.nativeElement;
-      const ctx = canvas.getContext('2d');
-      if (!ctx) return;
-      
-      ctx.save();
-      // Clear canvas
-      ctx.clearRect(0, 0, canvas.width, canvas.height);
-      
-      // Apply transformations for panning and zooming
-      ctx.translate(this.viewOffsetX, this.viewOffsetY);
-      ctx.scale(this.canvasScale, this.canvasScale);
-      
-      if (!this.layout) {
-        // Draw placeholder for no layout
-        this.drawPlaceholder(ctx);
-        ctx.restore();
-        
-        // Continue animation loop if needed
-        if (this.animating) {
-          this.renderFPGA(time);
-        }
-        
-        return;
-      }
-      
-      // Draw grid
-      this.drawGrid(ctx);
-      
-      // Draw interconnects with animated signals
-      for (const interconnect of this.layout.interconnects) {
-        this.drawInterconnect(ctx, interconnect);
-      }
-      
-      // Draw cells
-      for (const cell of this.layout.cells) {
-        this.drawCell(ctx, cell);
-      }
-      
-      // Draw external wires (I/O)
-      for (const wire of this.layout.externalWires) {
-        this.drawExternalWire(ctx, wire);
-      }
-      
-      ctx.restore();
-      
-      // Continue animation loop if needed
-      if (this.animating) {
-        this.renderFPGA(time);
-      } else {
-        this.animationFrameId = null;
-      }
-    });
-  }
-  
-  // Update signal animations based on elapsed time
-  private updateSignalAnimations(elapsed: number): void {
-    if (!this.layout) return;
-    
-    let needsAnimation = false;
-    
-    // Update all interconnect animations
-    for (const ic of this.layout.interconnects) {
-      const currentState = this.simulationStates.get(ic.sourcePort) || '0';
-      
-      // If the signal state changed, restart the animation
-      if (currentState !== ic.lastSignalState) {
-        ic.animationProgress = 0;
-        ic.lastSignalState = currentState;
-        needsAnimation = true;
-      }
-      
-      // If animation is in progress, update it
-      if ((ic.animationProgress ?? 0) < 1) {
-        // Calculate animation progress based on propagation delay
-        const animSpeed = 200 + Math.min(ic.delay, 3000); // Cap at reasonable speed
-        ic.animationProgress = (ic.animationProgress ?? 0) + (elapsed / animSpeed);
-        
-        // Cap at 1 for completion
-        if ((ic.animationProgress ?? 0) > 1) {
-          ic.animationProgress = 1;
-          
-          // Propagate signal to target when animation completes
-          const targetComponent = this.layout.cells.find(c => c.id === ic.targetId) || 
-                                 this.layout.externalWires.find(w => w.id === ic.targetId);
-          
-          if (targetComponent) {
-            this.simulationStates.set(ic.targetPort, currentState);
-          }
-        } else {
-          needsAnimation = true;
-        }
-      }
-    }
-    
-    // Track if we need to keep animating
-    this.animating = needsAnimation;
-  }
-  
-  private drawPlaceholder(ctx: CanvasRenderingContext2D): void {
-    const { width, height } = this.visualCanvas.nativeElement;
-    
-    ctx.fillStyle = 'rgba(0, 0, 0, 0.05)';
-    ctx.fillRect(0, 0, width, height);
-    
-    ctx.font = '20px Arial';
-    ctx.fillStyle = '#666';
-    ctx.textAlign = 'center';
-    ctx.fillText('Select a design to visualize', width / 2, height / 2);
-  }
-  
-  private drawGrid(ctx: CanvasRenderingContext2D): void {
-    const { width, height } = this.visualCanvas.nativeElement;
-    const gridSize = 20;
-    
-    ctx.strokeStyle = 'rgba(200, 200, 200, 0.2)';
-    ctx.lineWidth = 1;
-    
-    // Draw grid lines
-    for (let x = 0; x < width; x += gridSize) {
-      ctx.beginPath();
-      ctx.moveTo(x, 0);
-      ctx.lineTo(x, height);
-      ctx.stroke();
-    }
-    
-    for (let y = 0; y < height; y += gridSize) {
-      ctx.beginPath();
-      ctx.moveTo(0, y);
-      ctx.lineTo(width, y);
-      ctx.stroke();
-    }
-  }
-  
-  // Enhanced cell drawing with SVGs and effects
-  private drawCell(ctx: CanvasRenderingContext2D, cell: any): void {
-    const state = this.simulationStates.get(cell.name) || '0';
-    const isHighlighted = this.highlightedCell === cell.id;
-    
-    // Special case for LUT - use trapezoid shape
-    const isLUT = cell.type === 'LUT' || cell.type === 'LUT_K';
-    
-    // Get component SVG if available
-    const svg = this.visualizationService.getSVGForComponent(isLUT ? 'LUT' : cell.type);
-    
-    // Apply shadow for highlighted state
-    if (isHighlighted) {
-      ctx.shadowColor = 'rgba(11, 61, 145, 0.5)';
-      ctx.shadowBlur = 15;
-    }
-    
-    if (svg) {
-      // Draw SVG image
-      ctx.drawImage(svg, cell.x, cell.y, cell.width, cell.height);
-    } else {
-      // Fallback to drawing a rectangle or trapezoid for LUT
-      ctx.fillStyle = isHighlighted ? '#f0f8ff' : '#ffffff';
-      ctx.strokeStyle = '#0b3d91';
-      ctx.lineWidth = isHighlighted ? 3 : 2;
-      
-      if (isLUT) {
-        // Draw trapezoid for LUT
-        ctx.beginPath();
-        ctx.moveTo(cell.x + 20, cell.y + 10);
-        ctx.lineTo(cell.x + cell.width - 20, cell.y + 10);
-        ctx.lineTo(cell.x + cell.width - 10, cell.y + cell.height - 10);
-        ctx.lineTo(cell.x + 10, cell.y + cell.height - 10);
-        ctx.closePath();
-        ctx.fill();
-        ctx.stroke();
-        
-        // LUT header
-        ctx.fillStyle = '#0b3d91';
-        ctx.fillRect(cell.x + 20, cell.y + 10, cell.width - 40, 20);
-      } else {
-        // Rounded rectangle for other components
-        this.roundRect(ctx, cell.x, cell.y, cell.width, cell.height, 10, true, true);
-        
-        // Cell type header
-        ctx.fillStyle = '#0b3d91';
-        ctx.fillRect(cell.x, cell.y, cell.width, 20);
-      }
-      
-      // Cell name and type
-      ctx.font = '12px Arial';
-      ctx.fillStyle = '#ffffff';
-      ctx.textAlign = 'center';
-      ctx.fillText(cell.type, cell.x + cell.width / 2, cell.y + 15 + (isLUT ? 10 : 0));
-      
-      ctx.font = '14px Arial';
-      ctx.fillStyle = '#0b3d91';
-      ctx.fillText(cell.name, cell.x + cell.width / 2, cell.y + 40 + (isLUT ? 5 : 0));
-    }
-    
-    // Reset shadow
-    ctx.shadowColor = 'transparent';
-    ctx.shadowBlur = 0;
-    
-    // Get configuration for this cell type
-    const config = COMPONENT_CONFIGS[isLUT ? 'LUT' : cell.type];
-    
-    // Draw connection points with state indicators
-    if (cell.connectionPoints) {
-      Object.entries(cell.connectionPoints).forEach(([port, point]: [string, any]) => {
-        // Get connection state
-        const connName = cell.connections[port];
-        const connState = this.simulationStates.get(connName) || '0';
-        
-        // Draw connection point with glow effect
-        const glow = this.visualizationService.getStateGlow(connState);
-        ctx.shadowColor = glow.color;
-        ctx.shadowBlur = glow.blur;
-        
-        ctx.fillStyle = this.visualizationService.getCellStateColor(connState);
-        ctx.beginPath();
-        ctx.arc(point.x, point.y, 5, 0, Math.PI * 2);
-        ctx.fill();
-        ctx.strokeStyle = '#333';
-        ctx.lineWidth = 1;
-        ctx.stroke();
-        
-        ctx.shadowColor = 'transparent';
-        ctx.shadowBlur = 0;
-        
-        // Draw port label if available in config
-        if (config?.connections) {
-          const connConfig = config.connections.find(c => c.id === port);
-          if (connConfig?.label) {
-            ctx.font = '10px Arial';
-            ctx.fillStyle = '#333';
-            ctx.textAlign = 'center';
-            
-            let labelX = point.x;
-            let labelY = point.y;
-            
-            // Position label based on side
-            switch (connConfig.side) {
-              case 'left':
-                labelX -= 15;
-                break;
-              case 'right':
-                labelX += 15;
-                break;
-              case 'top':
-                labelY -= 10;
-                break;
-              case 'bottom':
-                labelY += 15;
-                break;
-            }
-            
-            ctx.fillText(connConfig.label, labelX, labelY);
-          }
-        }
-      });
-    }
-    
-    // Draw cell state indicator for LUT and DFF
-    if (cell.type === 'DFF' || isLUT) {
-      const stateColor = this.visualizationService.getCellStateColor(state);
-      const glow = this.visualizationService.getStateGlow(state);
-      
-      ctx.shadowColor = glow.color;
-      ctx.shadowBlur = glow.blur;
-      
-      ctx.fillStyle = stateColor;
-      ctx.beginPath();
-      ctx.arc(cell.x + cell.width / 2, cell.y + cell.height - 15, 8, 0, Math.PI * 2);
-      ctx.fill();
-      
-      ctx.shadowColor = 'transparent';
-      ctx.shadowBlur = 0;
-    }
-    
-    // Special case for LUT: show the truth table
-    if (isLUT && cell.properties?.mask) {
-      ctx.font = '9px monospace';
-      ctx.fillStyle = '#333';
-      ctx.textAlign = 'center';
-      
-      // Show the mask in binary format with ellipsis if too long
-      const maskText = cell.properties.mask.substring(0, 8) + 
-        (cell.properties.mask.length > 8 ? '...' : '');
-      
-      ctx.fillText(maskText, cell.x + cell.width / 2, cell.y + cell.height - 30);
-      
-      // Draw the truth table header
-      ctx.font = '8px Arial';
-      ctx.fillText('Mask:', cell.x + cell.width / 2, cell.y + cell.height - 42);
-    }
-  }
-  
-  private drawExternalWire(ctx: CanvasRenderingContext2D, wire: any): void {
-    const state = this.simulationStates.get(wire.name) || '0';
-    const isHighlighted = this.highlightedCell === wire.id;
-    
-    // Get SVG for input or output
-    const svg = this.visualizationService.getSVGForComponent(wire.type);
-    
-    // Apply shadow for highlighted state
-    if (isHighlighted) {
-      ctx.shadowColor = 'rgba(11, 61, 145, 0.5)';
-      ctx.shadowBlur = 15;
-    }
-    
-    if (svg) {
-      // Draw SVG image
-      ctx.drawImage(svg, wire.x, wire.y, wire.width, wire.height);
-    } else {
-      // Fallback to drawing a rectangle
-      ctx.fillStyle = isHighlighted ? '#f0f8ff' : '#ffffff';
-      ctx.strokeStyle = wire.type === 'input' ? '#27ae60' : '#e74c3c';
-      ctx.lineWidth = isHighlighted ? 3 : 2;
-      
-      // Rounded rectangle for I/O
-      this.roundRect(ctx, wire.x, wire.y, wire.width, wire.height, 8, true, true);
-      
-      // Header bar
-      ctx.fillStyle = wire.type === 'input' ? '#27ae60' : '#e74c3c';
-      ctx.fillRect(wire.x, wire.y, wire.width, 18);
-      
-      // Wire name and type
-      ctx.font = '11px Arial';
-      ctx.fillStyle = '#ffffff';
-      ctx.textAlign = 'center';
-      ctx.fillText(wire.type.toUpperCase(), wire.x + wire.width / 2, wire.y + 13);
-    }
-    
-    // Reset shadow
-    ctx.shadowColor = 'transparent';
-    ctx.shadowBlur = 0;
-    
-    // Draw name
-    ctx.font = '12px Arial';
-    ctx.fillStyle = '#333';
-    ctx.textAlign = 'center';
-    ctx.fillText(wire.name, wire.x + wire.width / 2, wire.y + 32);
-    
-    // Draw connection points with state indicators
-    if (wire.connectionPoints) {
-      Object.entries(wire.connectionPoints).forEach(([port, point]: [string, any]) => {
-        // Draw connection point with glow effect
-        const glow = this.visualizationService.getStateGlow(state);
-        ctx.shadowColor = glow.color;
-        ctx.shadowBlur = glow.blur;
-        
-        ctx.fillStyle = this.visualizationService.getCellStateColor(state);
-        ctx.beginPath();
-        ctx.arc(point.x, point.y, 5, 0, Math.PI * 2);
-        ctx.fill();
-        ctx.strokeStyle = '#333';
-        ctx.lineWidth = 1;
-        ctx.stroke();
-        
-        ctx.shadowColor = 'transparent';
-        ctx.shadowBlur = 0;
-      });
-    }
-    
-    // Draw state indicator
-    const stateColor = this.visualizationService.getCellStateColor(state);
-    const glow = this.visualizationService.getStateGlow(state);
-    
-    ctx.shadowColor = glow.color;
-    ctx.shadowBlur = glow.blur * 1.5; // Stronger glow for I/O
-    
-    // Draw a larger indicator for I/O state
-    ctx.fillStyle = stateColor;
-    ctx.beginPath();
-    ctx.arc(wire.x + wire.width / 2, wire.y + wire.height - 15, 10, 0, Math.PI * 2);
-    ctx.fill();
-    ctx.strokeStyle = '#333';
-    ctx.lineWidth = 1.5;
-    ctx.stroke();
-    
-    ctx.shadowColor = 'transparent';
-    ctx.shadowBlur = 0;
-    
-    // State value display
-    ctx.font = 'bold 14px Arial';
-    ctx.fillStyle = '#fff';
-    ctx.textAlign = 'center';
-    ctx.fillText(state, wire.x + wire.width / 2, wire.y + wire.height - 11);
-  }
-  
-  private drawInterconnect(ctx: CanvasRenderingContext2D, interconnect: any): void {
-    const { points } = interconnect;
-    const animationProgress = interconnect.animationProgress ?? 1;
-    
-    if (!points || points.length < 2) return;
-    
-    // Get signal state from source
-    const sourceState = this.simulationStates.get(interconnect.sourcePort) || '0';
-    
-    // Get the delay color for this interconnect
-    let delayValue = 0;
-    if (interconnect.delay) {
-      delayValue = parseFloat(interconnect.delay);
-    }
-    const delayColor = this.getDelayColor(delayValue);
-    
-    // Draw full path with delay-based color
-    ctx.beginPath();
-    ctx.moveTo(points[0].x, points[0].y);
-    
-    for (let i = 1; i < points.length; i++) {
-      ctx.lineTo(points[i].x, points[i].y);
-    }
-    
-    // Change color when hovered to provide feedback or use delay-based color
-    const isHighlighted = this.highlightedInterconnect === interconnect.id;
-    ctx.strokeStyle = isHighlighted ? 
-      'rgba(44, 120, 212, 0.5)' : 
-      delayColor; 
-    
-    ctx.lineWidth = isHighlighted ? 3.5 : 2.5;
-    ctx.stroke();
-    
-    // Draw direction arrows along the path
-    this.drawDirectionArrows(ctx, points, ctx.strokeStyle);
-    
-    // Calculate the total path length
-    let totalLength = 0;
-    for (let i = 1; i < points.length; i++) {
-      totalLength += Math.sqrt(
-        Math.pow(points[i].x - points[i-1].x, 2) + 
-        Math.pow(points[i].y - points[i-1].y, 2)
-      );
-    }
-    
-    // Draw the animated part of the path
-    const animLength = totalLength * animationProgress;
-    let drawnLength = 0;
-    let remainingLength = animLength;
-    
-    ctx.beginPath();
-    ctx.moveTo(points[0].x, points[0].y);
-    
-    for (let i = 1; i < points.length; i++) {
-      const segmentLength = Math.sqrt(
-        Math.pow(points[i].x - points[i-1].x, 2) + 
-        Math.pow(points[i].y - points[i-1].y, 2)
-      );
-      
-      if (drawnLength + segmentLength <= animLength) {
-        // Draw the full segment
-        ctx.lineTo(points[i].x, points[i].y);
-        drawnLength += segmentLength;
-      } else {
-        // Draw a partial segment
-        const ratio = remainingLength / segmentLength;
-        const endX = points[i-1].x + (points[i].x - points[i-1].x) * ratio;
-        const endY = points[i-1].y + (points[i].y - points[i-1].y) * ratio;
-        ctx.lineTo(endX, endY);
-        break;
-      }
-      
-      remainingLength -= segmentLength;
-    }
-    
-    // Apply glow effect for active signals
-    const glow = this.visualizationService.getStateGlow(sourceState);
-    ctx.shadowColor = glow.color;
-    ctx.shadowBlur = glow.blur;
-    
-    ctx.strokeStyle = this.visualizationService.getCellStateColor(sourceState);
-    ctx.lineWidth = 3;
-    ctx.stroke();
-    
-    // Reset shadow for other drawings
-    ctx.shadowColor = 'transparent';
-    ctx.shadowBlur = 0;
-    
-    // Only add timing label when this interconnect is hovered
-    if (this.highlightedInterconnect === interconnect.id) {
-      // Choose the midpoint for timing display
-      const midPoint = points[Math.floor(points.length / 2)];
-      
-      // Format delay for display
-      let delayText = '';
-      
-      if (interconnect.delay) {
-        delayValue = parseFloat(interconnect.delay);
-        if (delayValue >= 1000) {
-          delayText = `${(delayValue / 1000).toFixed(1)}ns`;
-        } else {
-          delayText = `${delayValue.toFixed(0)}ps`;
-        }
-      } else {
-        delayText = '0ps'; // Always show some value for delay
-      }
-
-<<<<<<< HEAD
-      // Enhance the timing label with prefix for clarity
-      const timingLabel = `Delay: ${delayText}`;
-      
-      // Get the rectangle of the canvas in screen space
-      const canvas = this.visualCanvas.nativeElement;
-      const rect = canvas.getBoundingClientRect();
-      
-      // Convert midPoint from canvas space to screen space
-      const scaledMidPointX = midPoint.x * this.canvasScale + this.viewOffsetX;
-      const scaledMidPointY = midPoint.y * this.canvasScale + this.viewOffsetY;
-      
-      const scaleX = rect.width / canvas.width;
-      const scaleY = rect.height / canvas.height;
-      
-      const midPointScreenX = scaledMidPointX * scaleX;
-      const midPointScreenY = scaledMidPointY * scaleY;
-      
-      // Position the timing label 30px above the midpoint
-      const labelScreenX = midPointScreenX;
-      const labelScreenY = midPointScreenY - 30;
-      
-      // Use the overlay to display the timing label with color coding
-      this.displayTimingLabelInOverlay(
-        timingLabel,
-        labelScreenX,
-        labelScreenY,
-        midPointScreenX,
-        midPointScreenY,
-        delayColor
-      );
-    }
   }
 
-  // Add this helper method to draw direction arrows along a path
-  private drawDirectionArrows(ctx: CanvasRenderingContext2D, points: Point[], color: string): void {
-    if (points.length < 2) return;
-    
-    // Save context state before making changes
-    ctx.save();
-    
-    ctx.strokeStyle = color;
-    ctx.fillStyle = color;
-    
-    // Calculate interval for arrow placement - place arrows roughly every 50-80px based on path length
-    const totalSegments = points.length - 1;
-    const arrowInterval = Math.ceil(totalSegments / Math.max(1, Math.floor(totalSegments / 2)));
-    
-    // Draw arrows at calculated intervals
-    for (let i = 1; i < points.length; i++) {
-      // Only draw arrows at certain intervals to avoid cluttering
-      if ((i % arrowInterval !== 0) && (i !== points.length - 2)) continue;
-      
-      const p1 = points[i - 1];
-      const p2 = points[i];
-      
-      // Calculate midpoint of current segment where arrow will be drawn
-      const midX = (p1.x + p2.x) / 2;
-      const midY = (p1.y + p2.y) / 2;
-      
-      // Calculate angle for arrow direction
-      const angle = Math.atan2(p2.y - p1.y, p2.x - p1.x);
-      
-      // Draw the arrow
-      this.drawArrow(ctx, midX, midY, angle, 8, color);
-    }
-    
-    // Always draw an arrow near the end point to clearly show destination
-    if (points.length >= 2) {
-      const p1 = points[points.length - 2];
-      const p2 = points[points.length - 1];
-      
-      // Position arrow close to end but not at the very end
-      const ratio = 0.7; // 70% of the way from p1 to p2
-      const arrowX = p1.x + (p2.x - p1.x) * ratio;
-      const arrowY = p1.y + (p2.y - p1.y) * ratio;
-      
-      const angle = Math.atan2(p2.y - p1.y, p2.x - p1.x);
-      this.drawArrow(ctx, arrowX, arrowY, angle, 8, color);
-    }
-    
-    // Restore context to original state
-    ctx.restore();
-  }
-
-  // Add this helper method to draw an individual arrow
-  private drawArrow(
-    ctx: CanvasRenderingContext2D, 
-    x: number, 
-    y: number, 
-    angle: number, 
-    size: number,
-    color: string
-  ): void {
-    // Save context state
-    ctx.save();
-    
-    // Move to arrow position and rotate canvas to arrow direction
-    ctx.translate(x, y);
-    ctx.rotate(angle);
-    
-    // Draw the arrow
-    ctx.beginPath();
-    ctx.moveTo(0, 0);
-    ctx.lineTo(-size, size / 2);
-    ctx.lineTo(-size, -size / 2);
-    ctx.closePath();
-    
-    // Fill and stroke the arrow
-    ctx.fillStyle = color;
-    ctx.fill();
-    
-    // Restore context to original state
-    ctx.restore();
-  }
-
-  private displayTimingLabelInOverlay(
-    label: string,
-    x: number,
-    y: number,
-    midPointX: number,
-    midPointY: number,
-    color: string = '#103262' // Default color if not specified
-  ): void {
-    if (!this.labelsOverlay?.nativeElement) return;
-    
-    const overlay = this.labelsOverlay.nativeElement;
-    
-    // Create label element
-    const labelEl = document.createElement('div');
-    labelEl.className = 'timing-label';
-    labelEl.textContent = label;
-    labelEl.style.left = `${x}px`;
-    labelEl.style.top = `${y}px`;
-    
-    // Apply color coding
-    labelEl.style.color = color;
-    labelEl.style.borderColor = color;
-    
-    // Calculate angle for the arrow
-    const angle = Math.atan2(midPointY - y, midPointX - x);
-    
-    // Add arrow element pointing to the connection
-    const arrowEl = document.createElement('div');
-    arrowEl.className = 'timing-label-arrow';
-    
-    // Position the arrow at edge of label, pointing toward the connection
-    const arrowDistance = 12;
-    const arrowX = x + Math.cos(angle) * arrowDistance;
-    const arrowY = y + Math.sin(angle) * arrowDistance;
-    
-    arrowEl.style.left = `${arrowX}px`;
-    arrowEl.style.top = `${arrowY}px`;
-    arrowEl.style.transform = `translate(-50%, -50%) rotate(${angle + Math.PI}rad)`;
-    
-    // Color the arrow to match the label
-    arrowEl.style.borderColor = `${color} transparent transparent transparent`;
-    
-    // Add to overlay
-    overlay.appendChild(labelEl);
-    overlay.appendChild(arrowEl);
-    
-    // Store for cleanup
-    this.timingLabels.push(labelEl);
-    this.timingLabels.push(arrowEl);
-  }
-
-  private clearTimingLabels(): void {
-    if (this.labelsOverlay?.nativeElement) {
-      this.labelsOverlay.nativeElement.innerHTML = '';
-    }
-    this.timingLabels = [];
-  }
-
-  // Add this helper method to determine color based on delay value
-  private getDelayColor(delay: number): string {
-    // Define thresholds for different delay categories (in picoseconds)
-    const highDelayThreshold = 2000;  // 2000ps = 2ns
-    const mediumDelayThreshold = 1000; // 1000ps = 1ns
-    
-    if (delay >= highDelayThreshold) {
-      return '#e74c3c'; // Red for high delay
-    } else if (delay >= mediumDelayThreshold) {
-      return '#f39c12'; // Orange for medium delay
-    } else if (delay > 0) {
-      return '#7f8c8d'; // Gray for low delay
-    } else {
-      return '#7f8c8d'; // Default gray for zero or undefined delay
-    }
-  }
-
-  // Helper to draw rounded rectangles
-  private roundRect(
-    ctx: CanvasRenderingContext2D,
-    x: number,
-    y: number,
-    width: number,
-    height: number,
-    radius: number,
-    fill: boolean,
-    stroke: boolean
-  ): void {
-    ctx.beginPath();
-    ctx.moveTo(x + radius, y);
-    ctx.lineTo(x + width - radius, y);
-    ctx.quadraticCurveTo(x + width, y, x + width, y + radius);
-    ctx.lineTo(x + width, y + height - radius);
-    ctx.quadraticCurveTo(x + width, y + height, x + width - radius, y + height);
-    ctx.lineTo(x + radius, y + height);
-    ctx.quadraticCurveTo(x, y + height, x, y + height - radius);
-    ctx.lineTo(x, y + radius);
-    ctx.quadraticCurveTo(x, y, x + radius, y);
-    ctx.closePath();
-    
-    if (fill) ctx.fill();
-    if (stroke) ctx.stroke();
-  }
-
-  // Add the toggleDescription method
-  toggleDescription(designId: string, event: Event): void {
-    // Prevent the click from also triggering selectExample
-    event.stopPropagation();
-      
-    if (this.expandedDesignId === designId) {
-      // If already expanded, collapse it
-      this.expandedDesignId = null;
-    } else {
-      // Otherwise expand this design description
-      this.expandedDesignId = designId;
-    }
-  }
-
-  /**
-   * Toggles full screen mode for the canvas container
-   */
-  toggleFullScreen(): void {
-    if (!this.canvasContainer) return;
-    
-    const container = this.canvasContainer.nativeElement;
-    
-    if (!this.isFullScreen) {
-      // Save current dimensions before going full screen
-      this.previousDimensions = {
-        width: this.canvasWidth,
-        height: this.canvasHeight
-      };
-      
-      // Request full screen
-      if (container.requestFullscreen) {
-        container.requestFullscreen();
-      }
-    } else {
-      // Exit full screen
-      if (document.exitFullscreen) {
-        document.exitFullscreen();
-      }
-    }
-  }
-  
-  /**
-   * Handle fullscreen change events from the browser
-   */
-  private handleFullscreenChange(): void {
-    // Update isFullScreen state based on document.fullscreenElement
-    this.isFullScreen = !!document.fullscreenElement;
-    
-    if (this.isFullScreen) {
-      // Resize canvas to fill the screen
-      this.resizeCanvasForFullscreen();
-    } else {
-      // Restore original dimensions
-      this.restoreCanvasFromFullscreen();
-    }
-  }
-  
-  /**
-   * Resize canvas to fill the entire screen in fullscreen mode
-   */
-  private resizeCanvasForFullscreen(): void {
-    if (!this.visualCanvas) return;
-    
-    const canvas = this.visualCanvas.nativeElement;
-    
-    // Get screen dimensions
-    this.canvasWidth = window.innerWidth;
-    this.canvasHeight = window.innerHeight;
-    
-    // Update canvas size
-    canvas.width = this.canvasWidth;
-    canvas.height = this.canvasHeight;
-    
-    // Re-render with new dimensions
-    this.renderFPGA();
-  }
-  
-  /**
-   * Restore canvas to its original dimensions when exiting fullscreen
-   */
-  private restoreCanvasFromFullscreen(): void {
-    if (!this.visualCanvas) return;
-    
-    const canvas = this.visualCanvas.nativeElement;
-    
-    // Restore previous dimensions
-    this.canvasWidth = this.previousDimensions.width || 800;
-    this.canvasHeight = this.previousDimensions.height || 600;
-    
-    // Update canvas size
-    canvas.width = this.canvasWidth;
-    canvas.height = this.canvasHeight;
-    
-    // Re-render with restored dimensions
-    this.renderFPGA();
-  }
-  
-  /**
-   * Handle window resize events, particularly important in fullscreen mode
-   */
-  private handleWindowResize(): void {
-    if (this.isFullScreen) {
-      this.resizeCanvasForFullscreen();
-    }
-=======
   // Helper to format frequency values with appropriate units
   private formatClockFrequency(value: number): string {
     if (value < 1) return `${value.toFixed(3)} Hz`;
@@ -1639,6 +121,5 @@
   stopSimulation() {
     this.isRunning = false;
     this.isPaused = false;
->>>>>>> 19a73d03
   }
 }