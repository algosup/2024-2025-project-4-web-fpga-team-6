<div class="visualization-container">
  <header>
    <div class="header-left">
      <!-- CNES logo -->
      <div class="cnes-logo-small">
        <img src="/assets/P41908_Vignette.jpg" alt="CNES Logo" class="cnes-logo-small-img" width="30" height="30">
      </div>
      <h1>{{ title }}</h1>
    </div>
    <div class="header-actions">
      <a [routerLink]="['/teacher']" class="cnes-button accent teacher-button">Teacher Interface</a>
      <a [routerLink]="['/']" class="cnes-button secondary back-button">Back to Home</a>
    </div>
  </header>

  <div class="main-content">
    <div class="sidebar">
      <!-- Design List Component (renamed from Example List) -->
      <app-design-list
        [designs]="designs"
        [currentDesignId]="currentDesign || ''"
        [expandedDesignId]="expandedDesignId"
        (selectDesign)="selectDesign($event)"
        (toggleDescription)="toggleDescription($event)"
      ></app-design-list>

<<<<<<< HEAD
        <div class="speed-controls">
          <h3>Simulation Speed</h3>
          <div class="speed-buttons">
            <button 
              *ngFor="let s of [1, 2, 4, 8]" 
              (click)="changeSpeed(s)" 
              [class.active]="speed === s"
              class="speed-button"
            >
              x{{ s }}
            </button>
          </div>
        </div>
        
        <!-- Add cell details panel when component is selected -->
        <div class="cell-details" *ngIf="showCellDetails && selectedCellDetails">
          <h3>Component Details</h3>
          <div class="details-content">
            <p><strong>Name:</strong> {{ selectedCellDetails.name }}</p>
            <p><strong>Type:</strong> {{ selectedCellDetails.type }}</p>
            <p><strong>State:</strong> {{ selectedCellDetails.state }}</p>
            
            <!-- Display connections if available -->
            <div *ngIf="selectedCellDetails.connections">
              <p><strong>Connections:</strong></p>
              <ul>
                <li *ngFor="let conn of selectedCellDetails.connections | keyvalue">
                  {{ conn.key }}: {{ conn.value }}
                </li>
              </ul>
            </div>
          </div>
        </div>
        
        <!-- Add timing legend section -->
        <div class="timing-legend" *ngIf="currentExample">
          <h3>Timing Legend</h3>
          <div class="legend-items">
            <div class="legend-item">
              <span class="legend-color" style="background-color: #e74c3c;"></span>
              <span class="legend-text">High delay (≥ 2ns)</span>
            </div>
            <div class="legend-item">
              <span class="legend-color" style="background-color: #f39c12;"></span>
              <span class="legend-text">Medium delay (1-2ns)</span>
            </div>
            <div class="legend-item">
              <span class="legend-color" style="background-color: #7f8c8d;"></span>
              <span class="legend-text">Low delay (< 1ns)</span>
            </div>
          </div>
        </div>
      </div>
    </div>

    <div class="visualization">
      <div class="fpga-view">
        <!-- Canvas for FPGA visualization -->
        <div class="fpga-header">
          <h3>{{ selectedDesign?.name }}</h3>
          <div class="fpga-status">
            <span class="status-indicator" [ngClass]="{'running': isRunning, 'paused': isPaused, 'ready': !isRunning && !isPaused}"></span>
            <span class="status-text" *ngIf="isRunning">Running</span>
            <span class="status-text" *ngIf="isPaused">Paused</span>
            <span class="status-text" *ngIf="!isRunning && !isPaused">Ready</span>
            <span class="speed-indicator" *ngIf="isRunning || isPaused">Speed: x{{ speed }}</span>
            <span class="clock-indicator" *ngIf="currentExample">Clock: {{ clockState }}</span>
            
            <!-- Add full screen toggle button -->
            <button class="fullscreen-toggle" (click)="toggleFullScreen()" title="Toggle full screen">
              <span *ngIf="!isFullScreen">⛶</span>
              <span *ngIf="isFullScreen">⮌</span>
            </button>
          </div>
        </div>

        <div class="canvas-container" #canvasContainer>
          <canvas #visualCanvas class="fpga-canvas"></canvas>
          <!-- Add overlay div for timing labels -->
          <div #labelsOverlay class="canvas-overlay"></div>
        </div>
        
        <div class="fpga-status" *ngIf="currentExample">
          <span class="status-indicator" [ngClass]="{'running': isRunning, 'paused': isPaused, 'ready': !isRunning && !isPaused}"></span>
          <span class="status-text">Status: {{ isRunning ? 'Running' : (isPaused ? 'Paused' : 'Ready') }}</span>
          <span class="speed-indicator">Speed: x{{ speed }}</span>
          <span class="clock-indicator">Clock: {{ clockState === '1' ? 'HIGH' : 'LOW' }}</span>
        </div>
        
        <div class="fpga-instructions" *ngIf="currentExample">
          <p><strong>Instructions:</strong></p>
          <ul>
            <li>Click and drag to pan around the design</li>
            <li>Use the mouse wheel to zoom in/out</li>
            <li>Click on components to view details</li>
            <li>Click on input wires to toggle their state (0/1)</li>
            <li class="signal-direction-note">Arrows on connections show signal flow direction</li>
          </ul>
=======
      <!-- Updated Controls Component -->
      <app-controls
        [isRunning]="isRunning"
        [isPaused]="isPaused"
        [speed]="speed"
        [clockFrequency]="clockFrequency"
        [hasSelection]="!!currentDesign"
        (play)="playSimulation()"
        (pause)="pauseSimulation()"
        (resume)="resumeSimulation()"
        (reset)="resetSimulation()"
        (speedChange)="changeSpeed($event)"
        (clockFrequencyChange)="changeClockFrequency($event)"
      ></app-controls>
    </div>

    <div class="visualization">
      <!-- No selection state -->
      <div *ngIf="!currentDesign" class="no-selection">
        <div class="cnes-satellite-placeholder">
          <img src="/assets/3000px_Bleu.jpg" alt="CNES Blue Logo" class="cnes-blue-logo">
        </div>
        <p>Please select a design from the sidebar to start</p>
      </div>

      <!-- FPGA visualization when a design is selected -->
      <div *ngIf="currentDesign" class="fpga-view">
        <div class="fpga-placeholder">
          <!-- FPGA Header Component -->
          <app-fpga-header
            [title]="getDesignName(currentDesign)"
            [isRunning]="isRunning"
            [isPaused]="isPaused" 
            [speed]="speed"
            [clockFrequency]="clockFrequency"
          ></app-fpga-header>
          
          <!-- D3 Visualization Component instead of JSON Viewer -->
          <app-d3-visualization 
            [design]="getDesignObject(currentDesign)"
            [isRunning]="isRunning"
            [isPaused]="isPaused"
            [layoutType]="layoutType"
            [darkMode]="darkMode"
            [clockFrequency]="clockFrequency"
            [simulationSpeed]="speed"
          ></app-d3-visualization>
          
          <div class="fpga-footer">
            <p>© CNES, 2024 - FPGA Visualization Platform</p>
          </div>
>>>>>>> 19a73d03
        </div>
      </div>
    </div>
  </div>
</div><|MERGE_RESOLUTION|>--- conflicted
+++ resolved
@@ -3,7 +3,7 @@
     <div class="header-left">
       <!-- CNES logo -->
       <div class="cnes-logo-small">
-        <img src="/assets/P41908_Vignette.jpg" alt="CNES Logo" class="cnes-logo-small-img" width="30" height="30">
+        <img src="/assets/P41908_Vignette.jpg" alt="CNES Logo" class="cnes-logo-small-img">
       </div>
       <h1>{{ title }}</h1>
     </div>
@@ -24,106 +24,6 @@
         (toggleDescription)="toggleDescription($event)"
       ></app-design-list>
 
-<<<<<<< HEAD
-        <div class="speed-controls">
-          <h3>Simulation Speed</h3>
-          <div class="speed-buttons">
-            <button 
-              *ngFor="let s of [1, 2, 4, 8]" 
-              (click)="changeSpeed(s)" 
-              [class.active]="speed === s"
-              class="speed-button"
-            >
-              x{{ s }}
-            </button>
-          </div>
-        </div>
-        
-        <!-- Add cell details panel when component is selected -->
-        <div class="cell-details" *ngIf="showCellDetails && selectedCellDetails">
-          <h3>Component Details</h3>
-          <div class="details-content">
-            <p><strong>Name:</strong> {{ selectedCellDetails.name }}</p>
-            <p><strong>Type:</strong> {{ selectedCellDetails.type }}</p>
-            <p><strong>State:</strong> {{ selectedCellDetails.state }}</p>
-            
-            <!-- Display connections if available -->
-            <div *ngIf="selectedCellDetails.connections">
-              <p><strong>Connections:</strong></p>
-              <ul>
-                <li *ngFor="let conn of selectedCellDetails.connections | keyvalue">
-                  {{ conn.key }}: {{ conn.value }}
-                </li>
-              </ul>
-            </div>
-          </div>
-        </div>
-        
-        <!-- Add timing legend section -->
-        <div class="timing-legend" *ngIf="currentExample">
-          <h3>Timing Legend</h3>
-          <div class="legend-items">
-            <div class="legend-item">
-              <span class="legend-color" style="background-color: #e74c3c;"></span>
-              <span class="legend-text">High delay (≥ 2ns)</span>
-            </div>
-            <div class="legend-item">
-              <span class="legend-color" style="background-color: #f39c12;"></span>
-              <span class="legend-text">Medium delay (1-2ns)</span>
-            </div>
-            <div class="legend-item">
-              <span class="legend-color" style="background-color: #7f8c8d;"></span>
-              <span class="legend-text">Low delay (< 1ns)</span>
-            </div>
-          </div>
-        </div>
-      </div>
-    </div>
-
-    <div class="visualization">
-      <div class="fpga-view">
-        <!-- Canvas for FPGA visualization -->
-        <div class="fpga-header">
-          <h3>{{ selectedDesign?.name }}</h3>
-          <div class="fpga-status">
-            <span class="status-indicator" [ngClass]="{'running': isRunning, 'paused': isPaused, 'ready': !isRunning && !isPaused}"></span>
-            <span class="status-text" *ngIf="isRunning">Running</span>
-            <span class="status-text" *ngIf="isPaused">Paused</span>
-            <span class="status-text" *ngIf="!isRunning && !isPaused">Ready</span>
-            <span class="speed-indicator" *ngIf="isRunning || isPaused">Speed: x{{ speed }}</span>
-            <span class="clock-indicator" *ngIf="currentExample">Clock: {{ clockState }}</span>
-            
-            <!-- Add full screen toggle button -->
-            <button class="fullscreen-toggle" (click)="toggleFullScreen()" title="Toggle full screen">
-              <span *ngIf="!isFullScreen">⛶</span>
-              <span *ngIf="isFullScreen">⮌</span>
-            </button>
-          </div>
-        </div>
-
-        <div class="canvas-container" #canvasContainer>
-          <canvas #visualCanvas class="fpga-canvas"></canvas>
-          <!-- Add overlay div for timing labels -->
-          <div #labelsOverlay class="canvas-overlay"></div>
-        </div>
-        
-        <div class="fpga-status" *ngIf="currentExample">
-          <span class="status-indicator" [ngClass]="{'running': isRunning, 'paused': isPaused, 'ready': !isRunning && !isPaused}"></span>
-          <span class="status-text">Status: {{ isRunning ? 'Running' : (isPaused ? 'Paused' : 'Ready') }}</span>
-          <span class="speed-indicator">Speed: x{{ speed }}</span>
-          <span class="clock-indicator">Clock: {{ clockState === '1' ? 'HIGH' : 'LOW' }}</span>
-        </div>
-        
-        <div class="fpga-instructions" *ngIf="currentExample">
-          <p><strong>Instructions:</strong></p>
-          <ul>
-            <li>Click and drag to pan around the design</li>
-            <li>Use the mouse wheel to zoom in/out</li>
-            <li>Click on components to view details</li>
-            <li>Click on input wires to toggle their state (0/1)</li>
-            <li class="signal-direction-note">Arrows on connections show signal flow direction</li>
-          </ul>
-=======
       <!-- Updated Controls Component -->
       <app-controls
         [isRunning]="isRunning"
@@ -175,7 +75,6 @@
           <div class="fpga-footer">
             <p>© CNES, 2024 - FPGA Visualization Platform</p>
           </div>
->>>>>>> 19a73d03
         </div>
       </div>
     </div>
